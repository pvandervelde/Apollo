﻿// -----------------------------------------------------------------------
// <copyright company="P. van der Velde">
//     Copyright (c) P. van der Velde. All rights reserved.
// </copyright>
// ----------------------------------------------------------------------

using System;
using System.Collections.Generic;
using System.Diagnostics;
using System.Diagnostics.CodeAnalysis;
using System.Globalization;
using System.Linq;
using Apollo.Core.Logging;
using Apollo.Core.Messaging;
using Apollo.Core.Properties;
using Apollo.Utils;
using Apollo.Utils.Commands;
using Lokad;
using QuickGraph;
using QuickGraph.Algorithms;

namespace Apollo.Core
{
    /// <summary>
    /// Defines the core class that controls the kernel of the Apollo application.
    /// </summary>
    /// <design>
    /// The kernel will determine the order in which the services must be 
    /// started based on their dependencies. 
    /// It is assumed that each service will reside in their own AppDomain and that
    /// services do NOT share AppDomains. Upon uninstalling a service the 
    /// service AppDomain will be removed.
    /// </design>
    internal sealed partial class Kernel : INeedStartup, IKernel
    {
        /// <summary>
        /// The collection of services that are currently known to the kernel.
        /// </summary>
        private readonly Dictionary<Type, KernelService> m_Services = new Dictionary<Type, KernelService>();

        /// <summary>
        /// The collection which tracks the connections between a service and it's dependencies.
        /// </summary>
        [SuppressMessage("Microsoft.Design", "CA1006:DoNotNestGenericTypesInMemberSignatures",
            Justification = "The storage requires that we link an object to a list of objects. Nested generics is an easy way to achieve this.")]
        private readonly Dictionary<KernelService, List<ConnectionMap>> m_Connections = 
            new Dictionary<KernelService, List<ConnectionMap>>();

        /// <summary>
        /// The start-up state of the kernel.
        /// </summary>
        private StartupState m_State = StartupState.NotStarted;

        /// <summary>
        /// Initializes a new instance of the <see cref="Kernel"/> class.
        /// </summary>
        /// <param name="commandStore">The container that stores all the commands.</param>
        /// <param name="processingHelp">The processing help.</param>
        /// <param name="dnsNames">The object that stores all the <see cref="DnsName"/> objects for the application.</param>
        /// <exception cref="ArgumentNullException">
        ///     Thrown if <paramref name="commandStore"/> is <see langword="null" />.
        /// </exception>
        /// <exception cref="ArgumentNullException">
        /// Thrown if <paramref name="processingHelp"/> is <see langword="null"/>.
        /// </exception>
        /// <exception cref="ArgumentNullException">
        /// Thrown if <paramref name="dnsNames"/> is <see langword="null"/>.
        /// </exception>
        public Kernel(ICommandContainer commandStore, IHelpMessageProcessing processingHelp, IDnsNameConstants dnsNames)
        {
            {
                Enforce.Argument(() => commandStore);
                Enforce.Argument(() => processingHelp);
                Enforce.Argument(() => dnsNames);
            }

            // Add our own proxy to the collection of services.
            // Do that in the constructor so that this is always loaded.
            // That means that there is no way to install another CoreProxy that
            // we don't control.
            // This also means that there is only one way to uninstall this service, 
            // and that is by getting the reference from the kernel which is only 
            // possible if we start poking around in the data structures of the kernel.
            // In other words there shouldn't be any (legal) way of removing the
            // coreproxy object.
            Install(new CoreProxy(this, commandStore, processingHelp, dnsNames));
        }

        /// <summary>
        /// The event that is fired when there is an update in the startup process.
        /// </summary>
        public event EventHandler<StartupProgressEventArgs> StartupProgress;

        /// <summary>
        /// Raises the startup progress event.
        /// </summary>
        /// <param name="progress">The progress percentage.</param>
        /// <param name="mark">The progress mark.</param>
        [SuppressMessage("Microsoft.Design", "CA1030:UseEventsWhereAppropriate",
            Justification = "This method is used to fire an event.")]
        private void RaiseStartupProgress(int progress, IProgressMark mark)
        {
            var local = StartupProgress;
            if (local != null)
            {
                local(this, new StartupProgressEventArgs(progress, mark));
            }
        }

        /// <summary>
        /// Initialized the kernel by allowing all the kernel services to 
        /// go through their initialization processes.
        /// </summary>
        /// <design>
        /// <para>
        /// This method ensures that all the services are operational and
        /// have been started. Once all the services are capable of
        /// running then we return focus to the object that started the 
        /// kernel.
        /// </para>
        /// <para>
        /// The <c>Kernel.Start</c> method does not specifically start a
        /// new thread for the services to run on (although individual
        /// services may start new threads). This is done specifically because
        /// eventually the focus needs to return to the UI thread. After all
        /// this is where the user interaction will take place on. Thus there
        /// is no reason for the kernel to have it's own thread.
        /// </para>
        /// </design>
        public void Start()
        {
            // Indicate that the kernel is booting.
            m_State = StartupState.Starting;

            // In order to keep this flexible we will need to sort the services
            // so that the startup order guarantuees that each service will have 
            // its dependencies and requirements running before it does.
            // Obviously this is prone to cyclic loops ...
            // Using full trust permissions here because Quick-Graph needs them.
            var startupOrder = DetermineServiceStartupOrder();
            foreach (var service in startupOrder)
            {
                // Grab the actual current service so that we can put it in the
                // lambda expression without having it wiped or replaced on us
                var currentService = service;

                // See if the service is complete
                var dependencyHolder = currentService as IHaveServiceDependencies;
                if (dependencyHolder != null)
                {
                    // See if all the dependencies are there.
                    if (!dependencyHolder.IsConnectedToAllDependencies)
                    {
                        throw new KernelStartupFailedException(
                            string.Format(
                                CultureInfo.InvariantCulture,
                                Resources_NonTranslatable.Exception_Messages_KernelStartupFailedDueToMissingServiceDependency_WithService,
                                currentService.GetType()));
                    }

                    // There is no need to check that all the dependencies are up and
                    // running because:
                    // - We know that all the services started prior to the current one
                    //   are running (otherwise we would have thrown).
                    // - We know that all services are sorted by dependency, the dependent
                    //   services last and the independent services first.
                    // So this means that all dependencies must be running.
                }

                // Only start the service if it hasn't already been started
                if (currentService.StartupState != StartupState.Started)
                {
                    EventHandler<StartupProgressEventArgs> handler = (s, e) =>
                        {
                            // There are serviceIndex number of services that have finished
                            // their startup process.
                            var finishedPercentage = (double)startupOrder.IndexOf(currentService) / startupOrder.Count;

                            // The current service is progress percentage finished. That
                            // translates to:
                            //   (percentage quantity for one service) * (progress in current service)
                            //   which is: (1 / serviceCount) * progress / 100
                            var currentPercentage = e.Progress / (100.0 * startupOrder.Count);
                            var total = finishedPercentage + currentPercentage;

                            RaiseStartupProgress((int)Math.Floor(total * 100), e.CurrentlyProcessing);
                        };

                    currentService.StartupProgress += handler;
                    try
                    {
                        // Start the service
                        currentService.Start();

                        // Check that that start was successful
                        if (currentService.StartupState != StartupState.Started)
                        {
                            throw new KernelServiceStartupFailedException(
                                string.Format(
                                    CultureInfo.InvariantCulture,
                                    Resources_NonTranslatable.Exception_Messages_KernelServiceStartupFailed_WithService,
                                    currentService.GetType()));
                        }
                    }
                    finally
                    {
                        currentService.StartupProgress -= handler;
                    }
                }
            }

            // If we get here then we have to have finished the
            // startup process, which means we're actually running.
            m_State = StartupState.Started;

            // Notify all services that we're done with the start-up process.
            SendStartupCompleteMessage();
        }

        /// <summary>
        /// Determines the ideal service startup order of the services.
        /// </summary>
        /// <returns>
        /// An ordered collection of services. Where the order indicates the ideal startup order.
        /// </returns>
        [SuppressMessage("Microsoft.Security", "CA2116:AptcaMethodsShouldOnlyCallAptcaMethods",
            Justification = "One could use static constructors to inject malicious code when loading the dependent types. " + 
                            "However the KernelService base class is internal and cannot be used from outside the current assembly." +
                            "The same goes for all the install methods of the kernel.")]
        private List<KernelService> DetermineServiceStartupOrder()
        {
            // Define the result collection
            var graph = new AdjacencyGraph<ServiceVertex, Edge<ServiceVertex>>();
            {
                // create the vertices
                var typedCollection = new Dictionary<Type, ServiceVertex>();
                foreach (var pair in m_Services)
                {
                    var vertex = new ServiceVertex(pair.Value);
                    graph.AddVertex(vertex);
                    typedCollection.Add(pair.Key, vertex);
                }

                // create the edges. They point from a dependency to the
                // dependent vertex
                foreach (var pair in typedCollection)
                {
                    var target = pair.Value;
                    if (target.HasDependencies)
                    {
                        // Handle the connections
                        var dependencies = m_Connections[target.Service];
                        foreach (var dependent in dependencies)
                        {
                            Debug.Assert(typedCollection.ContainsKey(dependent.Applied.GetType()), "Missing a service type.");
                            var source = typedCollection[dependent.Applied.GetType()];

                            graph.AddEdge(new Edge<ServiceVertex>(source, target));
                        }

                        // Handle the available demands
                        var connections = GetInstalledDependencies(target.ServiceAsDependencyHolder().ServicesToBeAvailable());
                        foreach (var connection in connections)
                        {
                            Debug.Assert(typedCollection.ContainsKey(connection.Value.GetType()), "Missing a service type.");
                            var source = typedCollection[connection.Value.GetType()];

                            // Remove any duplicate edges before we create them
                            if (!graph.ContainsEdge(source, target))
                            {
                                graph.AddEdge(new Edge<ServiceVertex>(source, target));
                            }
                        }
                    }
                }
            }

            return graph.TopologicalSort()
                .Select(vertex => vertex.Service)
                .ToList();
        }

        /// <summary>
        /// Gets a value indicating what the state of the object is regarding
        /// the startup process.
        /// </summary>
        [SuppressMessage("Microsoft.Design", "CA1024:UsePropertiesWhereAppropriate",
            Justification = "See: Framework Design Guidelines; Section 5.1, page 136.")]
        public StartupState StartupState
        {
            get
            {
                return m_State;
            }
        }

        /// <summary>
        /// Installs the specified service.
        /// </summary>
        /// <param name="service">The service which should be installed.</param>
        /// <remarks>
        /// <para>
        /// Only services that are 'installed' can be used by the service manager.
        /// Services that have not been installed are simply unknown to the service
        /// manager.
        /// </para>
        /// <para>
        /// Note that only one instance for each <c>Type</c> can be provided to
        /// the service manager.
        /// </para>
        /// </remarks>
        /// <exception cref="ArgumentNullException">
        ///     Thrown if <paramref name="service"/> is <see langword="null" />.
        /// </exception>
        public void Install(KernelService service)
        {
            {
                Enforce.Argument(() => service);
            }

            // We can only install when we are not started or started. No other 
            // state is condusive to installation.
            if ((m_State != StartupState.NotStarted) && (m_State != StartupState.Started))
            {
                throw new KernelNotInInstallReadyStateException();
            }

            if (m_Services.ContainsKey(service.GetType()))
            {
                // The service already exists, or an equivalent
                // service already exists. So stop now.
                throw new ServiceTypeAlreadyInstalledException();
            }

            // Check for dependencies
            var dependencyHolder = service as IHaveServiceDependencies;
            if (dependencyHolder != null)
            {
                if (dependencyHolder.ServicesToBeAvailable().Contains(dependencyHolder.GetType()) ||
                    dependencyHolder.ServicesToConnectTo().Contains(dependencyHolder.GetType()))
                {
                    throw new ServiceCannotDependOnItselfException();
                }

                if (dependencyHolder.ServicesToBeAvailable().Contains(typeof(KernelService)) ||
                    dependencyHolder.ServicesToConnectTo().Contains(typeof(KernelService)))
                {
                    throw new ServiceCannotDependOnGenericKernelServiceException();
                }

                var selectedService = GetInstalledDependencies(dependencyHolder.ServicesToConnectTo());
                foreach (var map in selectedService)
                {
                    if (!m_Connections.ContainsKey(service))
                    {
                        m_Connections.Add(service, new List<ConnectionMap>());
                    }

                    var connection = m_Connections[service];
                    connection.Add(new ConnectionMap(map.Key, map.Value));
                    dependencyHolder.ConnectTo(map.Value);
                }
            }

            // Then check all the existing ones and see what we can add 
            // there.
            var selectedServices = GetDependentServices(service);
            foreach (var map in selectedServices)
            {
                if (!m_Connections.ContainsKey(map.Value))
                {
                    m_Connections.Add(map.Value, new List<ConnectionMap>());
                }

                var connection = m_Connections[map.Value];
                connection.Add(new ConnectionMap(map.Key, service));

                var dependent = map.Value as IHaveServiceDependencies;
                Debug.Assert(dependent != null, "The service should be able to handle dependencies.");

                dependent.ConnectTo(service);
            }
            
            // Finally add the service
            m_Services.Add(service.GetType(), service);
        }

        /// <summary>
        /// Gets the dependency services that are currently available based on the given collection of dependencies.
        /// </summary>
        /// <param name="demandedServices">The collection of types which should be matched up with the installed services.</param>
        /// <returns>
        /// A collection containing a mapping between the demanded dependency and the service that would
        /// serve for this dependency.
        /// </returns>
        /// <design>
        /// Note that the current connection strategy only works if there are no demands for duplicates OR 
        /// services with the same interfaces.
        /// </design>
        [SuppressMessage("Microsoft.Design", "CA1006:DoNotNestGenericTypesInMemberSignatures",
            Justification = "We need to return a mapping between a Type and a KernelService. The KeyValuePair<T,K> class is the simplest solution.")]
        private IEnumerable<KeyValuePair<Type, KernelService>> GetInstalledDependencies(IEnumerable<Type> demandedServices)
        {
            // Create a copy of the available service list. Then when we 
            // select a service we'll remove it from this list.
            var available = new List<KernelService>(from service in m_Services select service.Value);

            // Dependencies have just gotten a whole lot more complex
            // We want to be able to match up interfaces & abstract classes too
            // The problem is that we only want to pass each service only once
            var result = new List<KeyValuePair<Type, KernelService>>();
            foreach (var dependency in demandedServices)
            {
                KernelService selected = null;
                foreach (var storedService in available)
                {
                    if (dependency.IsAssignableFrom(storedService.GetType()))
                    {
                        selected = storedService;
                        break;
                    }
                }

                if (selected != null)
                {
                    available.Remove(selected);
                    result.Add(new KeyValuePair<Type, KernelService>(dependency, selected));
                }

                if (available.Count == 0)
                {
                    break;
                }
            }

            return result;
        }

        /// <summary>
        /// Gets the services that depend on the specified service type.
        /// </summary>
        /// <param name="service">The service type.</param>
        /// <returns>
        /// A collection containing a mapping between the demanded dependency and the service that would
        /// serve for this dependency.
        /// </returns>
        [SuppressMessage("Microsoft.Design", "CA1006:DoNotNestGenericTypesInMemberSignatures",
            Justification = "This internal method needs to return a collection of Type - KernelService mappings.")]
        private IEnumerable<KeyValuePair<Type, KernelService>> GetDependentServices(KernelService service)
        {
            var result = new List<KeyValuePair<Type, KernelService>>();
            foreach (var map in m_Services)
            {
                var dependencyHolder = map.Value as IHaveServiceDependencies;
                if (dependencyHolder != null)
                {
                    foreach (var dependency in dependencyHolder.ServicesToConnectTo())
                    {
                        if (dependency.IsAssignableFrom(service.GetType()))
                        {
                            result.Add(new KeyValuePair<Type, KernelService>(dependency, map.Value));
                            break;
                        }
                    }
                }
            }

            return result;
        }

        /// <summary>
        /// Uninstalls the specified service.
        /// </summary>
        /// <param name="service">The service that needs to be uninstalled.</param>
        /// <remarks>
        /// Once a service is uninstalled it can no longer be started. It is effectively
        /// removed from the list of known services.
        /// </remarks>
        [SuppressMessage("Microsoft.Design", "CA1031:DoNotCatchGeneralExceptionTypes",
            Justification = "Once we started uninstalling it must finish.")]
        public void Uninstall(KernelService service)
        {
            // Unlike installation, we can pretty much always uninstall.
            // It may get ugly but we can remove the references.
            {
                Enforce.Argument(() => service);
            }

            // Check if we're trying to unload the CoreProxy. If so then 
            // just ignore it. We don't allow unloading that because then
            // the kernel will lose the connection to the other systems.
            if (service.GetType().Equals(typeof(CoreProxy)))
            {
                return;
            }

            // Check if we have the service
            if (!m_Services.ContainsKey(service.GetType()))
            {
                throw new UnknownKernelServiceTypeException();
            }

            // Can only uninstall the service if we have the same
            // reference as the object that was installed
            var installedService = m_Services[service.GetType()];
            if (!ReferenceEquals(service, installedService))
            {
                throw new CannotUninstallNonequivalentServiceException();
            }

            // Get all the services that depend on this one.
            var connected = (from pair in m_Connections 
                                let index = pair.Value.FindIndex(map => map.Applied.Equals(service)) 
                             where index > -1 
                             select new KeyValuePair<KernelService, int>(pair.Key, index)).ToList();

            foreach (var map in connected)
            {
                ((IHaveServiceDependencies) map.Key).DisconnectFrom(service);
                m_Connections[map.Key].RemoveAt(map.Value);
            }

            // Disconnect the service from all it's dependencies
            // Note that we need to check that the service still exists because
            // we might be halfway through a shutdown.
            var dependencyHolder = service as IHaveServiceDependencies;
            if ((dependencyHolder != null) && m_Connections.ContainsKey(service))
            {
                var connections = m_Connections[service];
                foreach (var map in connections)
                {
                    try
                    {
                        dependencyHolder.DisconnectFrom(map.Applied);
                    }
                    catch (Exception)
                    {
                        LogMessage(
                            LevelToLog.Error,
                            string.Format(
                                CultureInfo.InvariantCulture,
                                Resources_NonTranslatable.Kernel_LogMessage_ServiceDisconnectionFailed, 
                                service.GetType(), 
                                dependencyHolder.GetType()));
                    }
                }

                m_Connections.Remove(service);
            }

            // Remove the service. Now that it doesn't have any of the connections anymore.
            m_Services.Remove(service.GetType());
        }

        /// <summary>
        /// Logs a debug message with the given text at the given level.
        /// </summary>
        /// <param name="level">The level.</param>
        /// <param name="message">The message.</param>
        private void LogMessage(LevelToLog level, string message)
        {
            var coreProxy = m_Services[typeof(CoreProxy)] as CoreProxy;
            Debug.Assert(coreProxy != null, "Stored an incorrect service under the CoreProxy type.");

            var context = new LogMessageForKernelContext(level, message);

            Debug.Assert(coreProxy.Contains(LogMessageForKernelCommand.CommandId), "A command has gone missing.");
            coreProxy.Invoke(LogMessageForKernelCommand.CommandId, context);
        }
<<<<<<< HEAD

        /// <summary>
        /// Obtains a lifetime service object to control the lifetime policy for this instance.
        /// </summary>
        /// <returns>
        /// An object of type <see cref="T:System.Runtime.Remoting.Lifetime.ILease"/> used to control the lifetime policy for this instance. This is the current lifetime service object for this instance if one exists; otherwise, a new lifetime service object initialized to the value of the <see cref="P:System.Runtime.Remoting.Lifetime.LifetimeServices.LeaseManagerPollTime"/> property.
        /// </returns>
        /// <exception cref="T:System.Security.SecurityException">The immediate caller does not have infrastructure permission. 
        /// </exception>
        /// <filterpriority>2</filterpriority>
        /// <PermissionSet>
        ///     <IPermission class="System.Security.Permissions.SecurityPermission, mscorlib, Version=2.0.3600.0, Culture=neutral, PublicKeyToken=b77a5c561934e089" version="1" Flags="RemotingConfiguration, Infrastructure"/>
        /// </PermissionSet>
        public override object InitializeLifetimeService()
        {
            // We don't really want the system to GC our object at random times...
            return null;
        }
=======
>>>>>>> 8840b5ba
    }
}<|MERGE_RESOLUTION|>--- conflicted
+++ resolved
@@ -1,592 +1,571 @@
-﻿// -----------------------------------------------------------------------
-// <copyright company="P. van der Velde">
-//     Copyright (c) P. van der Velde. All rights reserved.
-// </copyright>
-// ----------------------------------------------------------------------
-
-using System;
-using System.Collections.Generic;
-using System.Diagnostics;
-using System.Diagnostics.CodeAnalysis;
-using System.Globalization;
-using System.Linq;
-using Apollo.Core.Logging;
-using Apollo.Core.Messaging;
-using Apollo.Core.Properties;
-using Apollo.Utils;
-using Apollo.Utils.Commands;
-using Lokad;
-using QuickGraph;
-using QuickGraph.Algorithms;
-
-namespace Apollo.Core
-{
-    /// <summary>
-    /// Defines the core class that controls the kernel of the Apollo application.
-    /// </summary>
-    /// <design>
-    /// The kernel will determine the order in which the services must be 
-    /// started based on their dependencies. 
-    /// It is assumed that each service will reside in their own AppDomain and that
-    /// services do NOT share AppDomains. Upon uninstalling a service the 
-    /// service AppDomain will be removed.
-    /// </design>
-    internal sealed partial class Kernel : INeedStartup, IKernel
-    {
-        /// <summary>
-        /// The collection of services that are currently known to the kernel.
-        /// </summary>
-        private readonly Dictionary<Type, KernelService> m_Services = new Dictionary<Type, KernelService>();
-
-        /// <summary>
-        /// The collection which tracks the connections between a service and it's dependencies.
-        /// </summary>
-        [SuppressMessage("Microsoft.Design", "CA1006:DoNotNestGenericTypesInMemberSignatures",
-            Justification = "The storage requires that we link an object to a list of objects. Nested generics is an easy way to achieve this.")]
-        private readonly Dictionary<KernelService, List<ConnectionMap>> m_Connections = 
-            new Dictionary<KernelService, List<ConnectionMap>>();
-
-        /// <summary>
-        /// The start-up state of the kernel.
-        /// </summary>
-        private StartupState m_State = StartupState.NotStarted;
-
-        /// <summary>
-        /// Initializes a new instance of the <see cref="Kernel"/> class.
-        /// </summary>
-        /// <param name="commandStore">The container that stores all the commands.</param>
-        /// <param name="processingHelp">The processing help.</param>
-        /// <param name="dnsNames">The object that stores all the <see cref="DnsName"/> objects for the application.</param>
-        /// <exception cref="ArgumentNullException">
-        ///     Thrown if <paramref name="commandStore"/> is <see langword="null" />.
-        /// </exception>
-        /// <exception cref="ArgumentNullException">
-        /// Thrown if <paramref name="processingHelp"/> is <see langword="null"/>.
-        /// </exception>
-        /// <exception cref="ArgumentNullException">
-        /// Thrown if <paramref name="dnsNames"/> is <see langword="null"/>.
-        /// </exception>
-        public Kernel(ICommandContainer commandStore, IHelpMessageProcessing processingHelp, IDnsNameConstants dnsNames)
-        {
-            {
-                Enforce.Argument(() => commandStore);
-                Enforce.Argument(() => processingHelp);
-                Enforce.Argument(() => dnsNames);
-            }
-
-            // Add our own proxy to the collection of services.
-            // Do that in the constructor so that this is always loaded.
-            // That means that there is no way to install another CoreProxy that
-            // we don't control.
-            // This also means that there is only one way to uninstall this service, 
-            // and that is by getting the reference from the kernel which is only 
-            // possible if we start poking around in the data structures of the kernel.
-            // In other words there shouldn't be any (legal) way of removing the
-            // coreproxy object.
-            Install(new CoreProxy(this, commandStore, processingHelp, dnsNames));
-        }
-
-        /// <summary>
-        /// The event that is fired when there is an update in the startup process.
-        /// </summary>
-        public event EventHandler<StartupProgressEventArgs> StartupProgress;
-
-        /// <summary>
-        /// Raises the startup progress event.
-        /// </summary>
-        /// <param name="progress">The progress percentage.</param>
-        /// <param name="mark">The progress mark.</param>
-        [SuppressMessage("Microsoft.Design", "CA1030:UseEventsWhereAppropriate",
-            Justification = "This method is used to fire an event.")]
-        private void RaiseStartupProgress(int progress, IProgressMark mark)
-        {
-            var local = StartupProgress;
-            if (local != null)
-            {
-                local(this, new StartupProgressEventArgs(progress, mark));
-            }
-        }
-
-        /// <summary>
-        /// Initialized the kernel by allowing all the kernel services to 
-        /// go through their initialization processes.
-        /// </summary>
-        /// <design>
-        /// <para>
-        /// This method ensures that all the services are operational and
-        /// have been started. Once all the services are capable of
-        /// running then we return focus to the object that started the 
-        /// kernel.
-        /// </para>
-        /// <para>
-        /// The <c>Kernel.Start</c> method does not specifically start a
-        /// new thread for the services to run on (although individual
-        /// services may start new threads). This is done specifically because
-        /// eventually the focus needs to return to the UI thread. After all
-        /// this is where the user interaction will take place on. Thus there
-        /// is no reason for the kernel to have it's own thread.
-        /// </para>
-        /// </design>
-        public void Start()
-        {
-            // Indicate that the kernel is booting.
-            m_State = StartupState.Starting;
-
-            // In order to keep this flexible we will need to sort the services
-            // so that the startup order guarantuees that each service will have 
-            // its dependencies and requirements running before it does.
-            // Obviously this is prone to cyclic loops ...
-            // Using full trust permissions here because Quick-Graph needs them.
-            var startupOrder = DetermineServiceStartupOrder();
-            foreach (var service in startupOrder)
-            {
-                // Grab the actual current service so that we can put it in the
-                // lambda expression without having it wiped or replaced on us
-                var currentService = service;
-
-                // See if the service is complete
-                var dependencyHolder = currentService as IHaveServiceDependencies;
-                if (dependencyHolder != null)
-                {
-                    // See if all the dependencies are there.
-                    if (!dependencyHolder.IsConnectedToAllDependencies)
-                    {
-                        throw new KernelStartupFailedException(
-                            string.Format(
-                                CultureInfo.InvariantCulture,
-                                Resources_NonTranslatable.Exception_Messages_KernelStartupFailedDueToMissingServiceDependency_WithService,
-                                currentService.GetType()));
-                    }
-
-                    // There is no need to check that all the dependencies are up and
-                    // running because:
-                    // - We know that all the services started prior to the current one
-                    //   are running (otherwise we would have thrown).
-                    // - We know that all services are sorted by dependency, the dependent
-                    //   services last and the independent services first.
-                    // So this means that all dependencies must be running.
-                }
-
-                // Only start the service if it hasn't already been started
-                if (currentService.StartupState != StartupState.Started)
-                {
-                    EventHandler<StartupProgressEventArgs> handler = (s, e) =>
-                        {
-                            // There are serviceIndex number of services that have finished
-                            // their startup process.
-                            var finishedPercentage = (double)startupOrder.IndexOf(currentService) / startupOrder.Count;
-
-                            // The current service is progress percentage finished. That
-                            // translates to:
-                            //   (percentage quantity for one service) * (progress in current service)
-                            //   which is: (1 / serviceCount) * progress / 100
-                            var currentPercentage = e.Progress / (100.0 * startupOrder.Count);
-                            var total = finishedPercentage + currentPercentage;
-
-                            RaiseStartupProgress((int)Math.Floor(total * 100), e.CurrentlyProcessing);
-                        };
-
-                    currentService.StartupProgress += handler;
-                    try
-                    {
-                        // Start the service
-                        currentService.Start();
-
-                        // Check that that start was successful
-                        if (currentService.StartupState != StartupState.Started)
-                        {
-                            throw new KernelServiceStartupFailedException(
-                                string.Format(
-                                    CultureInfo.InvariantCulture,
-                                    Resources_NonTranslatable.Exception_Messages_KernelServiceStartupFailed_WithService,
-                                    currentService.GetType()));
-                        }
-                    }
-                    finally
-                    {
-                        currentService.StartupProgress -= handler;
-                    }
-                }
-            }
-
-            // If we get here then we have to have finished the
-            // startup process, which means we're actually running.
-            m_State = StartupState.Started;
-
-            // Notify all services that we're done with the start-up process.
-            SendStartupCompleteMessage();
-        }
-
-        /// <summary>
-        /// Determines the ideal service startup order of the services.
-        /// </summary>
-        /// <returns>
-        /// An ordered collection of services. Where the order indicates the ideal startup order.
-        /// </returns>
-        [SuppressMessage("Microsoft.Security", "CA2116:AptcaMethodsShouldOnlyCallAptcaMethods",
-            Justification = "One could use static constructors to inject malicious code when loading the dependent types. " + 
-                            "However the KernelService base class is internal and cannot be used from outside the current assembly." +
-                            "The same goes for all the install methods of the kernel.")]
-        private List<KernelService> DetermineServiceStartupOrder()
-        {
-            // Define the result collection
-            var graph = new AdjacencyGraph<ServiceVertex, Edge<ServiceVertex>>();
-            {
-                // create the vertices
-                var typedCollection = new Dictionary<Type, ServiceVertex>();
-                foreach (var pair in m_Services)
-                {
-                    var vertex = new ServiceVertex(pair.Value);
-                    graph.AddVertex(vertex);
-                    typedCollection.Add(pair.Key, vertex);
-                }
-
-                // create the edges. They point from a dependency to the
-                // dependent vertex
-                foreach (var pair in typedCollection)
-                {
-                    var target = pair.Value;
-                    if (target.HasDependencies)
-                    {
-                        // Handle the connections
-                        var dependencies = m_Connections[target.Service];
-                        foreach (var dependent in dependencies)
-                        {
-                            Debug.Assert(typedCollection.ContainsKey(dependent.Applied.GetType()), "Missing a service type.");
-                            var source = typedCollection[dependent.Applied.GetType()];
-
-                            graph.AddEdge(new Edge<ServiceVertex>(source, target));
-                        }
-
-                        // Handle the available demands
-                        var connections = GetInstalledDependencies(target.ServiceAsDependencyHolder().ServicesToBeAvailable());
-                        foreach (var connection in connections)
-                        {
-                            Debug.Assert(typedCollection.ContainsKey(connection.Value.GetType()), "Missing a service type.");
-                            var source = typedCollection[connection.Value.GetType()];
-
-                            // Remove any duplicate edges before we create them
-                            if (!graph.ContainsEdge(source, target))
-                            {
-                                graph.AddEdge(new Edge<ServiceVertex>(source, target));
-                            }
-                        }
-                    }
-                }
-            }
-
-            return graph.TopologicalSort()
-                .Select(vertex => vertex.Service)
-                .ToList();
-        }
-
-        /// <summary>
-        /// Gets a value indicating what the state of the object is regarding
-        /// the startup process.
-        /// </summary>
-        [SuppressMessage("Microsoft.Design", "CA1024:UsePropertiesWhereAppropriate",
-            Justification = "See: Framework Design Guidelines; Section 5.1, page 136.")]
-        public StartupState StartupState
-        {
-            get
-            {
-                return m_State;
-            }
-        }
-
-        /// <summary>
-        /// Installs the specified service.
-        /// </summary>
-        /// <param name="service">The service which should be installed.</param>
-        /// <remarks>
-        /// <para>
-        /// Only services that are 'installed' can be used by the service manager.
-        /// Services that have not been installed are simply unknown to the service
-        /// manager.
-        /// </para>
-        /// <para>
-        /// Note that only one instance for each <c>Type</c> can be provided to
-        /// the service manager.
-        /// </para>
-        /// </remarks>
-        /// <exception cref="ArgumentNullException">
-        ///     Thrown if <paramref name="service"/> is <see langword="null" />.
-        /// </exception>
-        public void Install(KernelService service)
-        {
-            {
-                Enforce.Argument(() => service);
-            }
-
-            // We can only install when we are not started or started. No other 
-            // state is condusive to installation.
-            if ((m_State != StartupState.NotStarted) && (m_State != StartupState.Started))
-            {
-                throw new KernelNotInInstallReadyStateException();
-            }
-
-            if (m_Services.ContainsKey(service.GetType()))
-            {
-                // The service already exists, or an equivalent
-                // service already exists. So stop now.
-                throw new ServiceTypeAlreadyInstalledException();
-            }
-
-            // Check for dependencies
-            var dependencyHolder = service as IHaveServiceDependencies;
-            if (dependencyHolder != null)
-            {
-                if (dependencyHolder.ServicesToBeAvailable().Contains(dependencyHolder.GetType()) ||
-                    dependencyHolder.ServicesToConnectTo().Contains(dependencyHolder.GetType()))
-                {
-                    throw new ServiceCannotDependOnItselfException();
-                }
-
-                if (dependencyHolder.ServicesToBeAvailable().Contains(typeof(KernelService)) ||
-                    dependencyHolder.ServicesToConnectTo().Contains(typeof(KernelService)))
-                {
-                    throw new ServiceCannotDependOnGenericKernelServiceException();
-                }
-
-                var selectedService = GetInstalledDependencies(dependencyHolder.ServicesToConnectTo());
-                foreach (var map in selectedService)
-                {
-                    if (!m_Connections.ContainsKey(service))
-                    {
-                        m_Connections.Add(service, new List<ConnectionMap>());
-                    }
-
-                    var connection = m_Connections[service];
-                    connection.Add(new ConnectionMap(map.Key, map.Value));
-                    dependencyHolder.ConnectTo(map.Value);
-                }
-            }
-
-            // Then check all the existing ones and see what we can add 
-            // there.
-            var selectedServices = GetDependentServices(service);
-            foreach (var map in selectedServices)
-            {
-                if (!m_Connections.ContainsKey(map.Value))
-                {
-                    m_Connections.Add(map.Value, new List<ConnectionMap>());
-                }
-
-                var connection = m_Connections[map.Value];
-                connection.Add(new ConnectionMap(map.Key, service));
-
-                var dependent = map.Value as IHaveServiceDependencies;
-                Debug.Assert(dependent != null, "The service should be able to handle dependencies.");
-
-                dependent.ConnectTo(service);
-            }
-            
-            // Finally add the service
-            m_Services.Add(service.GetType(), service);
-        }
-
-        /// <summary>
-        /// Gets the dependency services that are currently available based on the given collection of dependencies.
-        /// </summary>
-        /// <param name="demandedServices">The collection of types which should be matched up with the installed services.</param>
-        /// <returns>
-        /// A collection containing a mapping between the demanded dependency and the service that would
-        /// serve for this dependency.
-        /// </returns>
-        /// <design>
-        /// Note that the current connection strategy only works if there are no demands for duplicates OR 
-        /// services with the same interfaces.
-        /// </design>
-        [SuppressMessage("Microsoft.Design", "CA1006:DoNotNestGenericTypesInMemberSignatures",
-            Justification = "We need to return a mapping between a Type and a KernelService. The KeyValuePair<T,K> class is the simplest solution.")]
-        private IEnumerable<KeyValuePair<Type, KernelService>> GetInstalledDependencies(IEnumerable<Type> demandedServices)
-        {
-            // Create a copy of the available service list. Then when we 
-            // select a service we'll remove it from this list.
-            var available = new List<KernelService>(from service in m_Services select service.Value);
-
-            // Dependencies have just gotten a whole lot more complex
-            // We want to be able to match up interfaces & abstract classes too
-            // The problem is that we only want to pass each service only once
-            var result = new List<KeyValuePair<Type, KernelService>>();
-            foreach (var dependency in demandedServices)
-            {
-                KernelService selected = null;
-                foreach (var storedService in available)
-                {
-                    if (dependency.IsAssignableFrom(storedService.GetType()))
-                    {
-                        selected = storedService;
-                        break;
-                    }
-                }
-
-                if (selected != null)
-                {
-                    available.Remove(selected);
-                    result.Add(new KeyValuePair<Type, KernelService>(dependency, selected));
-                }
-
-                if (available.Count == 0)
-                {
-                    break;
-                }
-            }
-
-            return result;
-        }
-
-        /// <summary>
-        /// Gets the services that depend on the specified service type.
-        /// </summary>
-        /// <param name="service">The service type.</param>
-        /// <returns>
-        /// A collection containing a mapping between the demanded dependency and the service that would
-        /// serve for this dependency.
-        /// </returns>
-        [SuppressMessage("Microsoft.Design", "CA1006:DoNotNestGenericTypesInMemberSignatures",
-            Justification = "This internal method needs to return a collection of Type - KernelService mappings.")]
-        private IEnumerable<KeyValuePair<Type, KernelService>> GetDependentServices(KernelService service)
-        {
-            var result = new List<KeyValuePair<Type, KernelService>>();
-            foreach (var map in m_Services)
-            {
-                var dependencyHolder = map.Value as IHaveServiceDependencies;
-                if (dependencyHolder != null)
-                {
-                    foreach (var dependency in dependencyHolder.ServicesToConnectTo())
-                    {
-                        if (dependency.IsAssignableFrom(service.GetType()))
-                        {
-                            result.Add(new KeyValuePair<Type, KernelService>(dependency, map.Value));
-                            break;
-                        }
-                    }
-                }
-            }
-
-            return result;
-        }
-
-        /// <summary>
-        /// Uninstalls the specified service.
-        /// </summary>
-        /// <param name="service">The service that needs to be uninstalled.</param>
-        /// <remarks>
-        /// Once a service is uninstalled it can no longer be started. It is effectively
-        /// removed from the list of known services.
-        /// </remarks>
-        [SuppressMessage("Microsoft.Design", "CA1031:DoNotCatchGeneralExceptionTypes",
-            Justification = "Once we started uninstalling it must finish.")]
-        public void Uninstall(KernelService service)
-        {
-            // Unlike installation, we can pretty much always uninstall.
-            // It may get ugly but we can remove the references.
-            {
-                Enforce.Argument(() => service);
-            }
-
-            // Check if we're trying to unload the CoreProxy. If so then 
-            // just ignore it. We don't allow unloading that because then
-            // the kernel will lose the connection to the other systems.
-            if (service.GetType().Equals(typeof(CoreProxy)))
-            {
-                return;
-            }
-
-            // Check if we have the service
-            if (!m_Services.ContainsKey(service.GetType()))
-            {
-                throw new UnknownKernelServiceTypeException();
-            }
-
-            // Can only uninstall the service if we have the same
-            // reference as the object that was installed
-            var installedService = m_Services[service.GetType()];
-            if (!ReferenceEquals(service, installedService))
-            {
-                throw new CannotUninstallNonequivalentServiceException();
-            }
-
-            // Get all the services that depend on this one.
-            var connected = (from pair in m_Connections 
-                                let index = pair.Value.FindIndex(map => map.Applied.Equals(service)) 
-                             where index > -1 
-                             select new KeyValuePair<KernelService, int>(pair.Key, index)).ToList();
-
-            foreach (var map in connected)
-            {
-                ((IHaveServiceDependencies) map.Key).DisconnectFrom(service);
-                m_Connections[map.Key].RemoveAt(map.Value);
-            }
-
-            // Disconnect the service from all it's dependencies
-            // Note that we need to check that the service still exists because
-            // we might be halfway through a shutdown.
-            var dependencyHolder = service as IHaveServiceDependencies;
-            if ((dependencyHolder != null) && m_Connections.ContainsKey(service))
-            {
-                var connections = m_Connections[service];
-                foreach (var map in connections)
-                {
-                    try
-                    {
-                        dependencyHolder.DisconnectFrom(map.Applied);
-                    }
-                    catch (Exception)
-                    {
-                        LogMessage(
-                            LevelToLog.Error,
-                            string.Format(
-                                CultureInfo.InvariantCulture,
-                                Resources_NonTranslatable.Kernel_LogMessage_ServiceDisconnectionFailed, 
-                                service.GetType(), 
-                                dependencyHolder.GetType()));
-                    }
-                }
-
-                m_Connections.Remove(service);
-            }
-
-            // Remove the service. Now that it doesn't have any of the connections anymore.
-            m_Services.Remove(service.GetType());
-        }
-
-        /// <summary>
-        /// Logs a debug message with the given text at the given level.
-        /// </summary>
-        /// <param name="level">The level.</param>
-        /// <param name="message">The message.</param>
-        private void LogMessage(LevelToLog level, string message)
-        {
-            var coreProxy = m_Services[typeof(CoreProxy)] as CoreProxy;
-            Debug.Assert(coreProxy != null, "Stored an incorrect service under the CoreProxy type.");
-
-            var context = new LogMessageForKernelContext(level, message);
-
-            Debug.Assert(coreProxy.Contains(LogMessageForKernelCommand.CommandId), "A command has gone missing.");
-            coreProxy.Invoke(LogMessageForKernelCommand.CommandId, context);
-        }
-<<<<<<< HEAD
-
-        /// <summary>
-        /// Obtains a lifetime service object to control the lifetime policy for this instance.
-        /// </summary>
-        /// <returns>
-        /// An object of type <see cref="T:System.Runtime.Remoting.Lifetime.ILease"/> used to control the lifetime policy for this instance. This is the current lifetime service object for this instance if one exists; otherwise, a new lifetime service object initialized to the value of the <see cref="P:System.Runtime.Remoting.Lifetime.LifetimeServices.LeaseManagerPollTime"/> property.
-        /// </returns>
-        /// <exception cref="T:System.Security.SecurityException">The immediate caller does not have infrastructure permission. 
-        /// </exception>
-        /// <filterpriority>2</filterpriority>
-        /// <PermissionSet>
-        ///     <IPermission class="System.Security.Permissions.SecurityPermission, mscorlib, Version=2.0.3600.0, Culture=neutral, PublicKeyToken=b77a5c561934e089" version="1" Flags="RemotingConfiguration, Infrastructure"/>
-        /// </PermissionSet>
-        public override object InitializeLifetimeService()
-        {
-            // We don't really want the system to GC our object at random times...
-            return null;
-        }
-=======
->>>>>>> 8840b5ba
-    }
+﻿// -----------------------------------------------------------------------
+// <copyright company="P. van der Velde">
+//     Copyright (c) P. van der Velde. All rights reserved.
+// </copyright>
+// ----------------------------------------------------------------------
+
+using System;
+using System.Collections.Generic;
+using System.Diagnostics;
+using System.Diagnostics.CodeAnalysis;
+using System.Globalization;
+using System.Linq;
+using Apollo.Core.Logging;
+using Apollo.Core.Messaging;
+using Apollo.Core.Properties;
+using Apollo.Utils;
+using Apollo.Utils.Commands;
+using Lokad;
+using QuickGraph;
+using QuickGraph.Algorithms;
+
+namespace Apollo.Core
+{
+    /// <summary>
+    /// Defines the core class that controls the kernel of the Apollo application.
+    /// </summary>
+    /// <design>
+    /// The kernel will determine the order in which the services must be 
+    /// started based on their dependencies. 
+    /// It is assumed that each service will reside in their own AppDomain and that
+    /// services do NOT share AppDomains. Upon uninstalling a service the 
+    /// service AppDomain will be removed.
+    /// </design>
+    internal sealed partial class Kernel : INeedStartup, IKernel
+    {
+        /// <summary>
+        /// The collection of services that are currently known to the kernel.
+        /// </summary>
+        private readonly Dictionary<Type, KernelService> m_Services = new Dictionary<Type, KernelService>();
+
+        /// <summary>
+        /// The collection which tracks the connections between a service and it's dependencies.
+        /// </summary>
+        [SuppressMessage("Microsoft.Design", "CA1006:DoNotNestGenericTypesInMemberSignatures",
+            Justification = "The storage requires that we link an object to a list of objects. Nested generics is an easy way to achieve this.")]
+        private readonly Dictionary<KernelService, List<ConnectionMap>> m_Connections = 
+            new Dictionary<KernelService, List<ConnectionMap>>();
+
+        /// <summary>
+        /// The start-up state of the kernel.
+        /// </summary>
+        private StartupState m_State = StartupState.NotStarted;
+
+        /// <summary>
+        /// Initializes a new instance of the <see cref="Kernel"/> class.
+        /// </summary>
+        /// <param name="commandStore">The container that stores all the commands.</param>
+        /// <param name="processingHelp">The processing help.</param>
+        /// <param name="dnsNames">The object that stores all the <see cref="DnsName"/> objects for the application.</param>
+        /// <exception cref="ArgumentNullException">
+        ///     Thrown if <paramref name="commandStore"/> is <see langword="null" />.
+        /// </exception>
+        /// <exception cref="ArgumentNullException">
+        /// Thrown if <paramref name="processingHelp"/> is <see langword="null"/>.
+        /// </exception>
+        /// <exception cref="ArgumentNullException">
+        /// Thrown if <paramref name="dnsNames"/> is <see langword="null"/>.
+        /// </exception>
+        public Kernel(ICommandContainer commandStore, IHelpMessageProcessing processingHelp, IDnsNameConstants dnsNames)
+        {
+            {
+                Enforce.Argument(() => commandStore);
+                Enforce.Argument(() => processingHelp);
+                Enforce.Argument(() => dnsNames);
+            }
+
+            // Add our own proxy to the collection of services.
+            // Do that in the constructor so that this is always loaded.
+            // That means that there is no way to install another CoreProxy that
+            // we don't control.
+            // This also means that there is only one way to uninstall this service, 
+            // and that is by getting the reference from the kernel which is only 
+            // possible if we start poking around in the data structures of the kernel.
+            // In other words there shouldn't be any (legal) way of removing the
+            // coreproxy object.
+            Install(new CoreProxy(this, commandStore, processingHelp, dnsNames));
+        }
+
+        /// <summary>
+        /// The event that is fired when there is an update in the startup process.
+        /// </summary>
+        public event EventHandler<StartupProgressEventArgs> StartupProgress;
+
+        /// <summary>
+        /// Raises the startup progress event.
+        /// </summary>
+        /// <param name="progress">The progress percentage.</param>
+        /// <param name="mark">The progress mark.</param>
+        [SuppressMessage("Microsoft.Design", "CA1030:UseEventsWhereAppropriate",
+            Justification = "This method is used to fire an event.")]
+        private void RaiseStartupProgress(int progress, IProgressMark mark)
+        {
+            var local = StartupProgress;
+            if (local != null)
+            {
+                local(this, new StartupProgressEventArgs(progress, mark));
+            }
+        }
+
+        /// <summary>
+        /// Initialized the kernel by allowing all the kernel services to 
+        /// go through their initialization processes.
+        /// </summary>
+        /// <design>
+        /// <para>
+        /// This method ensures that all the services are operational and
+        /// have been started. Once all the services are capable of
+        /// running then we return focus to the object that started the 
+        /// kernel.
+        /// </para>
+        /// <para>
+        /// The <c>Kernel.Start</c> method does not specifically start a
+        /// new thread for the services to run on (although individual
+        /// services may start new threads). This is done specifically because
+        /// eventually the focus needs to return to the UI thread. After all
+        /// this is where the user interaction will take place on. Thus there
+        /// is no reason for the kernel to have it's own thread.
+        /// </para>
+        /// </design>
+        public void Start()
+        {
+            // Indicate that the kernel is booting.
+            m_State = StartupState.Starting;
+
+            // In order to keep this flexible we will need to sort the services
+            // so that the startup order guarantuees that each service will have 
+            // its dependencies and requirements running before it does.
+            // Obviously this is prone to cyclic loops ...
+            // Using full trust permissions here because Quick-Graph needs them.
+            var startupOrder = DetermineServiceStartupOrder();
+            foreach (var service in startupOrder)
+            {
+                // Grab the actual current service so that we can put it in the
+                // lambda expression without having it wiped or replaced on us
+                var currentService = service;
+
+                // See if the service is complete
+                var dependencyHolder = currentService as IHaveServiceDependencies;
+                if (dependencyHolder != null)
+                {
+                    // See if all the dependencies are there.
+                    if (!dependencyHolder.IsConnectedToAllDependencies)
+                    {
+                        throw new KernelStartupFailedException(
+                            string.Format(
+                                CultureInfo.InvariantCulture,
+                                Resources_NonTranslatable.Exception_Messages_KernelStartupFailedDueToMissingServiceDependency_WithService,
+                                currentService.GetType()));
+                    }
+
+                    // There is no need to check that all the dependencies are up and
+                    // running because:
+                    // - We know that all the services started prior to the current one
+                    //   are running (otherwise we would have thrown).
+                    // - We know that all services are sorted by dependency, the dependent
+                    //   services last and the independent services first.
+                    // So this means that all dependencies must be running.
+                }
+
+                // Only start the service if it hasn't already been started
+                if (currentService.StartupState != StartupState.Started)
+                {
+                    EventHandler<StartupProgressEventArgs> handler = (s, e) =>
+                        {
+                            // There are serviceIndex number of services that have finished
+                            // their startup process.
+                            var finishedPercentage = (double)startupOrder.IndexOf(currentService) / startupOrder.Count;
+
+                            // The current service is progress percentage finished. That
+                            // translates to:
+                            //   (percentage quantity for one service) * (progress in current service)
+                            //   which is: (1 / serviceCount) * progress / 100
+                            var currentPercentage = e.Progress / (100.0 * startupOrder.Count);
+                            var total = finishedPercentage + currentPercentage;
+
+                            RaiseStartupProgress((int)Math.Floor(total * 100), e.CurrentlyProcessing);
+                        };
+
+                    currentService.StartupProgress += handler;
+                    try
+                    {
+                        // Start the service
+                        currentService.Start();
+
+                        // Check that that start was successful
+                        if (currentService.StartupState != StartupState.Started)
+                        {
+                            throw new KernelServiceStartupFailedException(
+                                string.Format(
+                                    CultureInfo.InvariantCulture,
+                                    Resources_NonTranslatable.Exception_Messages_KernelServiceStartupFailed_WithService,
+                                    currentService.GetType()));
+                        }
+                    }
+                    finally
+                    {
+                        currentService.StartupProgress -= handler;
+                    }
+                }
+            }
+
+            // If we get here then we have to have finished the
+            // startup process, which means we're actually running.
+            m_State = StartupState.Started;
+
+            // Notify all services that we're done with the start-up process.
+            SendStartupCompleteMessage();
+        }
+
+        /// <summary>
+        /// Determines the ideal service startup order of the services.
+        /// </summary>
+        /// <returns>
+        /// An ordered collection of services. Where the order indicates the ideal startup order.
+        /// </returns>
+        [SuppressMessage("Microsoft.Security", "CA2116:AptcaMethodsShouldOnlyCallAptcaMethods",
+            Justification = "One could use static constructors to inject malicious code when loading the dependent types. " + 
+                            "However the KernelService base class is internal and cannot be used from outside the current assembly." +
+                            "The same goes for all the install methods of the kernel.")]
+        private List<KernelService> DetermineServiceStartupOrder()
+        {
+            // Define the result collection
+            var graph = new AdjacencyGraph<ServiceVertex, Edge<ServiceVertex>>();
+            {
+                // create the vertices
+                var typedCollection = new Dictionary<Type, ServiceVertex>();
+                foreach (var pair in m_Services)
+                {
+                    var vertex = new ServiceVertex(pair.Value);
+                    graph.AddVertex(vertex);
+                    typedCollection.Add(pair.Key, vertex);
+                }
+
+                // create the edges. They point from a dependency to the
+                // dependent vertex
+                foreach (var pair in typedCollection)
+                {
+                    var target = pair.Value;
+                    if (target.HasDependencies)
+                    {
+                        // Handle the connections
+                        var dependencies = m_Connections[target.Service];
+                        foreach (var dependent in dependencies)
+                        {
+                            Debug.Assert(typedCollection.ContainsKey(dependent.Applied.GetType()), "Missing a service type.");
+                            var source = typedCollection[dependent.Applied.GetType()];
+
+                            graph.AddEdge(new Edge<ServiceVertex>(source, target));
+                        }
+
+                        // Handle the available demands
+                        var connections = GetInstalledDependencies(target.ServiceAsDependencyHolder().ServicesToBeAvailable());
+                        foreach (var connection in connections)
+                        {
+                            Debug.Assert(typedCollection.ContainsKey(connection.Value.GetType()), "Missing a service type.");
+                            var source = typedCollection[connection.Value.GetType()];
+
+                            // Remove any duplicate edges before we create them
+                            if (!graph.ContainsEdge(source, target))
+                            {
+                                graph.AddEdge(new Edge<ServiceVertex>(source, target));
+                            }
+                        }
+                    }
+                }
+            }
+
+            return graph.TopologicalSort()
+                .Select(vertex => vertex.Service)
+                .ToList();
+        }
+
+        /// <summary>
+        /// Gets a value indicating what the state of the object is regarding
+        /// the startup process.
+        /// </summary>
+        [SuppressMessage("Microsoft.Design", "CA1024:UsePropertiesWhereAppropriate",
+            Justification = "See: Framework Design Guidelines; Section 5.1, page 136.")]
+        public StartupState StartupState
+        {
+            get
+            {
+                return m_State;
+            }
+        }
+
+        /// <summary>
+        /// Installs the specified service.
+        /// </summary>
+        /// <param name="service">The service which should be installed.</param>
+        /// <remarks>
+        /// <para>
+        /// Only services that are 'installed' can be used by the service manager.
+        /// Services that have not been installed are simply unknown to the service
+        /// manager.
+        /// </para>
+        /// <para>
+        /// Note that only one instance for each <c>Type</c> can be provided to
+        /// the service manager.
+        /// </para>
+        /// </remarks>
+        /// <exception cref="ArgumentNullException">
+        ///     Thrown if <paramref name="service"/> is <see langword="null" />.
+        /// </exception>
+        public void Install(KernelService service)
+        {
+            {
+                Enforce.Argument(() => service);
+            }
+
+            // We can only install when we are not started or started. No other 
+            // state is condusive to installation.
+            if ((m_State != StartupState.NotStarted) && (m_State != StartupState.Started))
+            {
+                throw new KernelNotInInstallReadyStateException();
+            }
+
+            if (m_Services.ContainsKey(service.GetType()))
+            {
+                // The service already exists, or an equivalent
+                // service already exists. So stop now.
+                throw new ServiceTypeAlreadyInstalledException();
+            }
+
+            // Check for dependencies
+            var dependencyHolder = service as IHaveServiceDependencies;
+            if (dependencyHolder != null)
+            {
+                if (dependencyHolder.ServicesToBeAvailable().Contains(dependencyHolder.GetType()) ||
+                    dependencyHolder.ServicesToConnectTo().Contains(dependencyHolder.GetType()))
+                {
+                    throw new ServiceCannotDependOnItselfException();
+                }
+
+                if (dependencyHolder.ServicesToBeAvailable().Contains(typeof(KernelService)) ||
+                    dependencyHolder.ServicesToConnectTo().Contains(typeof(KernelService)))
+                {
+                    throw new ServiceCannotDependOnGenericKernelServiceException();
+                }
+
+                var selectedService = GetInstalledDependencies(dependencyHolder.ServicesToConnectTo());
+                foreach (var map in selectedService)
+                {
+                    if (!m_Connections.ContainsKey(service))
+                    {
+                        m_Connections.Add(service, new List<ConnectionMap>());
+                    }
+
+                    var connection = m_Connections[service];
+                    connection.Add(new ConnectionMap(map.Key, map.Value));
+                    dependencyHolder.ConnectTo(map.Value);
+                }
+            }
+
+            // Then check all the existing ones and see what we can add 
+            // there.
+            var selectedServices = GetDependentServices(service);
+            foreach (var map in selectedServices)
+            {
+                if (!m_Connections.ContainsKey(map.Value))
+                {
+                    m_Connections.Add(map.Value, new List<ConnectionMap>());
+                }
+
+                var connection = m_Connections[map.Value];
+                connection.Add(new ConnectionMap(map.Key, service));
+
+                var dependent = map.Value as IHaveServiceDependencies;
+                Debug.Assert(dependent != null, "The service should be able to handle dependencies.");
+
+                dependent.ConnectTo(service);
+            }
+            
+            // Finally add the service
+            m_Services.Add(service.GetType(), service);
+        }
+
+        /// <summary>
+        /// Gets the dependency services that are currently available based on the given collection of dependencies.
+        /// </summary>
+        /// <param name="demandedServices">The collection of types which should be matched up with the installed services.</param>
+        /// <returns>
+        /// A collection containing a mapping between the demanded dependency and the service that would
+        /// serve for this dependency.
+        /// </returns>
+        /// <design>
+        /// Note that the current connection strategy only works if there are no demands for duplicates OR 
+        /// services with the same interfaces.
+        /// </design>
+        [SuppressMessage("Microsoft.Design", "CA1006:DoNotNestGenericTypesInMemberSignatures",
+            Justification = "We need to return a mapping between a Type and a KernelService. The KeyValuePair<T,K> class is the simplest solution.")]
+        private IEnumerable<KeyValuePair<Type, KernelService>> GetInstalledDependencies(IEnumerable<Type> demandedServices)
+        {
+            // Create a copy of the available service list. Then when we 
+            // select a service we'll remove it from this list.
+            var available = new List<KernelService>(from service in m_Services select service.Value);
+
+            // Dependencies have just gotten a whole lot more complex
+            // We want to be able to match up interfaces & abstract classes too
+            // The problem is that we only want to pass each service only once
+            var result = new List<KeyValuePair<Type, KernelService>>();
+            foreach (var dependency in demandedServices)
+            {
+                KernelService selected = null;
+                foreach (var storedService in available)
+                {
+                    if (dependency.IsAssignableFrom(storedService.GetType()))
+                    {
+                        selected = storedService;
+                        break;
+                    }
+                }
+
+                if (selected != null)
+                {
+                    available.Remove(selected);
+                    result.Add(new KeyValuePair<Type, KernelService>(dependency, selected));
+                }
+
+                if (available.Count == 0)
+                {
+                    break;
+                }
+            }
+
+            return result;
+        }
+
+        /// <summary>
+        /// Gets the services that depend on the specified service type.
+        /// </summary>
+        /// <param name="service">The service type.</param>
+        /// <returns>
+        /// A collection containing a mapping between the demanded dependency and the service that would
+        /// serve for this dependency.
+        /// </returns>
+        [SuppressMessage("Microsoft.Design", "CA1006:DoNotNestGenericTypesInMemberSignatures",
+            Justification = "This internal method needs to return a collection of Type - KernelService mappings.")]
+        private IEnumerable<KeyValuePair<Type, KernelService>> GetDependentServices(KernelService service)
+        {
+            var result = new List<KeyValuePair<Type, KernelService>>();
+            foreach (var map in m_Services)
+            {
+                var dependencyHolder = map.Value as IHaveServiceDependencies;
+                if (dependencyHolder != null)
+                {
+                    foreach (var dependency in dependencyHolder.ServicesToConnectTo())
+                    {
+                        if (dependency.IsAssignableFrom(service.GetType()))
+                        {
+                            result.Add(new KeyValuePair<Type, KernelService>(dependency, map.Value));
+                            break;
+                        }
+                    }
+                }
+            }
+
+            return result;
+        }
+
+        /// <summary>
+        /// Uninstalls the specified service.
+        /// </summary>
+        /// <param name="service">The service that needs to be uninstalled.</param>
+        /// <remarks>
+        /// Once a service is uninstalled it can no longer be started. It is effectively
+        /// removed from the list of known services.
+        /// </remarks>
+        [SuppressMessage("Microsoft.Design", "CA1031:DoNotCatchGeneralExceptionTypes",
+            Justification = "Once we started uninstalling it must finish.")]
+        public void Uninstall(KernelService service)
+        {
+            // Unlike installation, we can pretty much always uninstall.
+            // It may get ugly but we can remove the references.
+            {
+                Enforce.Argument(() => service);
+            }
+
+            // Check if we're trying to unload the CoreProxy. If so then 
+            // just ignore it. We don't allow unloading that because then
+            // the kernel will lose the connection to the other systems.
+            if (service.GetType().Equals(typeof(CoreProxy)))
+            {
+                return;
+            }
+
+            // Check if we have the service
+            if (!m_Services.ContainsKey(service.GetType()))
+            {
+                throw new UnknownKernelServiceTypeException();
+            }
+
+            // Can only uninstall the service if we have the same
+            // reference as the object that was installed
+            var installedService = m_Services[service.GetType()];
+            if (!ReferenceEquals(service, installedService))
+            {
+                throw new CannotUninstallNonequivalentServiceException();
+            }
+
+            // Get all the services that depend on this one.
+            var connected = (from pair in m_Connections 
+                                let index = pair.Value.FindIndex(map => map.Applied.Equals(service)) 
+                             where index > -1 
+                             select new KeyValuePair<KernelService, int>(pair.Key, index)).ToList();
+
+            foreach (var map in connected)
+            {
+                ((IHaveServiceDependencies) map.Key).DisconnectFrom(service);
+                m_Connections[map.Key].RemoveAt(map.Value);
+            }
+
+            // Disconnect the service from all it's dependencies
+            // Note that we need to check that the service still exists because
+            // we might be halfway through a shutdown.
+            var dependencyHolder = service as IHaveServiceDependencies;
+            if ((dependencyHolder != null) && m_Connections.ContainsKey(service))
+            {
+                var connections = m_Connections[service];
+                foreach (var map in connections)
+                {
+                    try
+                    {
+                        dependencyHolder.DisconnectFrom(map.Applied);
+                    }
+                    catch (Exception)
+                    {
+                        LogMessage(
+                            LevelToLog.Error,
+                            string.Format(
+                                CultureInfo.InvariantCulture,
+                                Resources_NonTranslatable.Kernel_LogMessage_ServiceDisconnectionFailed, 
+                                service.GetType(), 
+                                dependencyHolder.GetType()));
+                    }
+                }
+
+                m_Connections.Remove(service);
+            }
+
+            // Remove the service. Now that it doesn't have any of the connections anymore.
+            m_Services.Remove(service.GetType());
+        }
+
+        /// <summary>
+        /// Logs a debug message with the given text at the given level.
+        /// </summary>
+        /// <param name="level">The level.</param>
+        /// <param name="message">The message.</param>
+        private void LogMessage(LevelToLog level, string message)
+        {
+            var coreProxy = m_Services[typeof(CoreProxy)] as CoreProxy;
+            Debug.Assert(coreProxy != null, "Stored an incorrect service under the CoreProxy type.");
+
+            var context = new LogMessageForKernelContext(level, message);
+
+            Debug.Assert(coreProxy.Contains(LogMessageForKernelCommand.CommandId), "A command has gone missing.");
+            coreProxy.Invoke(LogMessageForKernelCommand.CommandId, context);
+        }
+    }
 }