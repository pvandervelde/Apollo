--- conflicted
+++ resolved
@@ -1,170 +1,119 @@
-﻿//-----------------------------------------------------------------------
-// <copyright company="P. van der Velde">
-//     Copyright (c) P. van der Velde. All rights reserved.
-// </copyright>
-//-----------------------------------------------------------------------
-
-using System;
-using System.Collections.Generic;
-using System.IO;
-using System.Reflection;
-using Apollo.Utils;
-
-namespace Apollo.Core
-{
-    /// <summary>
-    /// Stores information used by the starting process of the kernel.
-    /// </summary>
-    /// <design>
-    /// All collections should define all the assemblies required for a specific
-    /// function, even if that means there are duplicate assemblies or paths. 
-    /// The reason is that there is no guarantuee that other collections
-    /// will be used to provide assembly references.
-    /// </design>
-    [ExcludeFromCoverage("This class is ment to be used by the bootstrapper. Thus it can only be integration tested.")]
-    public abstract class KernelStartInfo
-    {
-        /// <summary>
-        /// Determines the assembly path.
-        /// </summary>
-        /// <param name="assembly">The assembly for which the path needs to be determined.</param>
-        /// <returns>
-        /// The file path of the assembly.
-        /// </returns>
-        protected static FileInfo DetermineAssemblyPath(Assembly assembly)
-        {
-            var localPath = assembly.LocalFilePath();
-            return new FileInfo(localPath);
-        }
-
-        /// <summary>
-        /// The collection that holds all the assemblies which are required
-        /// for the core to function. These assemblies are the ones that
-        /// the fusion loader should be able to find.
-        /// </summary>
-        private readonly List<FileInfo> m_CoreAssemblies;
-
-        /// <summary>
-<<<<<<< HEAD
-        /// The collection that holds all the assemblies which are required
-        /// for the log capabilities to function. These assemblies are the ones that
-        /// the fusion loader should be able to find.
-        /// </summary>
-        private readonly List<FileInfo> m_LogAssemblies;
-
-        /// <summary>
-        /// The collection that holds all the assemblies which are required
-        /// for the persistence capabilities to function. These assemblies are the ones that
-        /// the fusion loader should be able to find.
-        /// </summary>
-        private readonly List<FileInfo> m_PersistenceAssemblies;
-
-        /// <summary>
-=======
->>>>>>> 8840b5ba
-        /// Initializes a new instance of the <see cref="KernelStartInfo"/> class.
-        /// </summary>
-        protected KernelStartInfo()
-        {
-            m_CoreAssemblies = new List<FileInfo>
-                {
-                    // Apollo.Core.Base
-                    DetermineAssemblyPath(typeof(Apollo.Core.Base.ICanClose).Assembly),
-
-                    // Apollo.Core
-                    DetermineAssemblyPath(typeof(KernelStartInfo).Assembly),
-
-                    // Apollo.Utils
-                    DetermineAssemblyPath(typeof(ILockObject).Assembly),
-
-                    // Autofac
-                    DetermineAssemblyPath(typeof(Autofac.IContainer).Assembly),
-
-                    // AutofacContrib.Startable
-                    DetermineAssemblyPath(typeof(AutofacContrib.Startable.IStarter).Assembly),
-
-                    // Lokad.Shared
-                    DetermineAssemblyPath(typeof(Lokad.Enforce).Assembly),
-
-                    // QuickGraph
-                    DetermineAssemblyPath(typeof(QuickGraph.GraphExtensions).Assembly),
-
-                    // System.CoreEx
-                    DetermineAssemblyPath(typeof(Property).Assembly),
-
-                    // System.Threading
-                    DetermineAssemblyPath(typeof(System.Threading.Tasks.Task).Assembly),
-
-                    // NLog
-                    DetermineAssemblyPath(typeof(NLog.Logger).Assembly),
-                };
-<<<<<<< HEAD
-
-            m_PersistenceAssemblies = new List<FileInfo>();
-=======
->>>>>>> 8840b5ba
-        }
-
-        /// <summary>
-        /// Gets the collection of assemblies that make up the core of the
-        /// system.
-        /// </summary>
-        /// <value>The core assemblies.</value>
-        public IEnumerable<FileInfo> CoreAssemblies
-        {
-            get
-            {
-                return m_CoreAssemblies.AsReadOnly();
-            }
-        }
-
-        /// <summary>
-<<<<<<< HEAD
-        /// Gets the collection of assemblies that are used for logging
-        /// purposes.
-        /// </summary>
-        /// <value>The log assemblies.</value>
-        public IEnumerable<FileInfo> LogAssemblies
-        {
-            get
-            {
-                return m_LogAssemblies.AsReadOnly();
-            }
-        }
-
-        /// <summary>
-        /// Gets the collection of assemblies that are used for the
-        /// persistence.
-        /// </summary>
-        /// <value>The persistence assemblies.</value>
-        public IEnumerable<FileInfo> PersistenceAssemblies
-        {
-            get
-            {
-                return m_PersistenceAssemblies.AsReadOnly();
-            }
-        }
-
-        /// <summary>
-=======
->>>>>>> 8840b5ba
-        /// Gets the collection of assemblies that are used for
-        /// the user interface.
-        /// </summary>
-        /// <value>The user interface assemblies.</value>
-        public abstract IEnumerable<FileInfo> UserInterfaceAssemblies
-        {
-            get;
-        }
-
-        /// <summary>
-        /// Gets the collection of directories which holds the plugin
-        /// assemblies.
-        /// </summary>
-        /// <value>The plugin directories.</value>
-        public abstract IEnumerable<DirectoryInfo> PlugInDirectories
-        {
-            get;
-        }
-    }
-}
+﻿//-----------------------------------------------------------------------
+// <copyright company="P. van der Velde">
+//     Copyright (c) P. van der Velde. All rights reserved.
+// </copyright>
+//-----------------------------------------------------------------------
+
+using System;
+using System.Collections.Generic;
+using System.IO;
+using System.Reflection;
+using Apollo.Utils;
+
+namespace Apollo.Core
+{
+    /// <summary>
+    /// Stores information used by the starting process of the kernel.
+    /// </summary>
+    /// <design>
+    /// All collections should define all the assemblies required for a specific
+    /// function, even if that means there are duplicate assemblies or paths. 
+    /// The reason is that there is no guarantuee that other collections
+    /// will be used to provide assembly references.
+    /// </design>
+    [ExcludeFromCoverage("This class is ment to be used by the bootstrapper. Thus it can only be integration tested.")]
+    public abstract class KernelStartInfo
+    {
+        /// <summary>
+        /// Determines the assembly path.
+        /// </summary>
+        /// <param name="assembly">The assembly for which the path needs to be determined.</param>
+        /// <returns>
+        /// The file path of the assembly.
+        /// </returns>
+        protected static FileInfo DetermineAssemblyPath(Assembly assembly)
+        {
+            var localPath = assembly.LocalFilePath();
+            return new FileInfo(localPath);
+        }
+
+        /// <summary>
+        /// The collection that holds all the assemblies which are required
+        /// for the core to function. These assemblies are the ones that
+        /// the fusion loader should be able to find.
+        /// </summary>
+        private readonly List<FileInfo> m_CoreAssemblies;
+
+        /// <summary>
+        /// Initializes a new instance of the <see cref="KernelStartInfo"/> class.
+        /// </summary>
+        protected KernelStartInfo()
+        {
+            m_CoreAssemblies = new List<FileInfo>
+                {
+                    // Apollo.Core.Base
+                    DetermineAssemblyPath(typeof(Apollo.Core.Base.ICanClose).Assembly),
+
+                    // Apollo.Core
+                    DetermineAssemblyPath(typeof(KernelStartInfo).Assembly),
+
+                    // Apollo.Utils
+                    DetermineAssemblyPath(typeof(ILockObject).Assembly),
+
+                    // Autofac
+                    DetermineAssemblyPath(typeof(Autofac.IContainer).Assembly),
+
+                    // AutofacContrib.Startable
+                    DetermineAssemblyPath(typeof(AutofacContrib.Startable.IStarter).Assembly),
+
+                    // Lokad.Shared
+                    DetermineAssemblyPath(typeof(Lokad.Enforce).Assembly),
+
+                    // QuickGraph
+                    DetermineAssemblyPath(typeof(QuickGraph.GraphExtensions).Assembly),
+
+                    // System.CoreEx
+                    DetermineAssemblyPath(typeof(Property).Assembly),
+
+                    // System.Threading
+                    DetermineAssemblyPath(typeof(System.Threading.Tasks.Task).Assembly),
+
+                    // NLog
+                    DetermineAssemblyPath(typeof(NLog.Logger).Assembly),
+                };
+        }
+
+        /// <summary>
+        /// Gets the collection of assemblies that make up the core of the
+        /// system.
+        /// </summary>
+        /// <value>The core assemblies.</value>
+        public IEnumerable<FileInfo> CoreAssemblies
+        {
+            get
+            {
+                return m_CoreAssemblies.AsReadOnly();
+            }
+        }
+
+        /// <summary>
+        /// Gets the collection of assemblies that are used for
+        /// the user interface.
+        /// </summary>
+        /// <value>The user interface assemblies.</value>
+        public abstract IEnumerable<FileInfo> UserInterfaceAssemblies
+        {
+            get;
+        }
+
+        /// <summary>
+        /// Gets the collection of directories which holds the plugin
+        /// assemblies.
+        /// </summary>
+        /// <value>The plugin directories.</value>
+        public abstract IEnumerable<DirectoryInfo> PlugInDirectories
+        {
+            get;
+        }
+    }
+}