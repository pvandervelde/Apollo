--- conflicted
+++ resolved
@@ -1,381 +1,371 @@
-﻿// -----------------------------------------------------------------------
-// <copyright company="P. van der Velde">
-//     Copyright (c) P. van der Velde. All rights reserved.
-// </copyright>
-// ----------------------------------------------------------------------
-
-using System;
-using System.Collections.Generic;
-using System.Diagnostics.CodeAnalysis;
-using System.Globalization;
-using System.Security;
-using System.Security.Permissions;
-using Apollo.Core.Logging;
-using Apollo.Core.Messaging;
-using Apollo.Core.Projects;
-using Apollo.Core.Properties;
-using Apollo.Core.UserInterfaces.Project;
-using Apollo.Core.Utils;
-using Apollo.Core.Utils.Licensing;
-using Apollo.Utils.Commands;
-using Autofac.Core;
-using Lokad;
-
-namespace Apollo.Core.UserInterfaces
-{
-    /// <summary>
-    /// Defines the <see cref="KernelService"/> that handles the User Interface interaction with the kernel.
-    /// </summary>
-    [AutoLoad]
-    internal sealed partial class UserInterfaceService : MessageEnabledKernelService, IHaveServiceDependencies, IUserInterfaceService
-    {
-        /// <summary>
-        /// The collection of notifications that must be passed on to the user interface.
-        /// </summary>
-        [SuppressMessage("Microsoft.Design", "CA1006:DoNotNestGenericTypesInMemberSignatures",
-            Justification = "We need to store the action somehow ...")]
-        private readonly Dictionary<NotificationName, Action<INotificationArguments>> m_Notifications = new Dictionary<NotificationName, Action<INotificationArguments>>();
-
-        /// <summary>
-        /// The container that stores all the commands for this service.
-        /// </summary>
-        private readonly ICommandContainer m_Commands;
-
-        /// <summary>
-        /// The collection of DnsNames.
-        /// </summary>
-        private readonly IDnsNameConstants m_DnsNames;
-
-        /// <summary>
-        /// The collection of NotificationNames.
-        /// </summary>
-        private readonly INotificationNameConstants m_NotificationNames;
-
-        /// <summary>
-        /// The object that stores the validity of the license.
-        /// </summary>
-        private readonly IValidationResultStorage m_LicenseValidationStorage;
-
-        /// <summary>
-        /// The action which is executed when the service is started.
-        /// </summary>
-        private readonly Action<IModule> m_OnStartService;
-
-        /// <summary>
-        /// Initializes a new instance of the <see cref="UserInterfaceService"/> class.
-        /// </summary>
-        /// <param name="commands">The container that stores all the commands.</param>
-        /// <param name="dnsNames">The object that stores all the <see cref="DnsName"/> objects for the application.</param>
-        /// <param name="notificationNames">The object that stores all the <see cref="NotificationName"/> objects for the application.</param>
-        /// <param name="processor">The object that handles the incoming messages.</param>
-        /// <param name="licenseValidationStorage">The object that stores the validity of the license.</param>
-        /// <param name="onStartService">The method that provides the DI module.</param>
-        /// <exception cref="ArgumentNullException">
-        /// Thrown if <paramref name="commands"/> is <see langword="null"/>.
-        /// </exception>
-        /// <exception cref="ArgumentNullException">
-        /// Thrown if <paramref name="dnsNames"/> is <see langword="null"/>.
-        /// </exception>
-        /// <exception cref="ArgumentNullException">
-        /// Thrown if <paramref name="notificationNames"/> is <see langword="null"/>.
-        /// </exception>
-        /// <exception cref="ArgumentNullException">
-        /// Thrown if <paramref name="processor"/> is <see langword="null"/>.
-        /// </exception>
-        /// <exception cref="ArgumentNullException">
-        /// Thrown if <paramref name="licenseValidationStorage"/> is <see langword="null"/>.
-        /// </exception>
-        /// <exception cref="ArgumentNullException">
-        /// Thrown when <paramref name="onStartService"/> is <see langword="null"/>.
-        /// </exception>
-        public UserInterfaceService(
-            ICommandContainer commands, 
-            IDnsNameConstants dnsNames, 
-            INotificationNameConstants notificationNames, 
-            IHelpMessageProcessing processor, 
-            IValidationResultStorage licenseValidationStorage,
-            Action<IModule> onStartService)
-            : base(processor)
-        {
-            {
-                Enforce.Argument(() => commands);
-                Enforce.Argument(() => dnsNames);
-                Enforce.Argument(() => notificationNames);
-                Enforce.Argument(() => licenseValidationStorage);
-                Enforce.Argument(() => onStartService);
-            }
-
-            Name = dnsNames.AddressOfUserInterface;
-
-            m_DnsNames = dnsNames;
-            m_NotificationNames = notificationNames;
-            m_LicenseValidationStorage = licenseValidationStorage;
-            m_OnStartService = onStartService;
-
-            m_Commands = commands;
-            {
-                m_Commands.Add(
-                    CheckApplicationCanShutdownCommand.CommandId, 
-                    () => new CheckApplicationCanShutdownCommand(m_DnsNames.AddressOfKernel, SendMessageWithResponse));
-
-                m_Commands.Add(
-                    ShutdownApplicationCommand.CommandId,
-                    () => new ShutdownApplicationCommand(m_DnsNames.AddressOfKernel, SendMessageWithResponse));
-
-                m_Commands.Add(
-                   CreateProjectCommand.CommandId,
-                   () => new CreateProjectCommand(m_DnsNames.AddressOfProjects, SendMessageWithResponse));
-
-                m_Commands.Add(
-                   LoadProjectCommand.CommandId,
-                   () => new LoadProjectCommand(m_DnsNames.AddressOfProjects, SendMessageWithResponse));
-
-                m_Commands.Add(
-                   UnloadProjectCommand.CommandId,
-                   () => new UnloadProjectCommand(m_DnsNames.AddressOfProjects, SendMessage));
-            }
-        }
-
-        #region Implementation of IHaveCommands
-
-        /// <summary>
-        /// Determines whether a command with the specified Id is stored.
-        /// </summary>
-        /// <param name="id">The ID of the command.</param>
-        /// <returns>
-        ///     <see langword="true"/> if a command with the specified ID is stored; otherwise, <see langword="false"/>.
-        /// </returns>
-        [SuppressMessage("Microsoft.StyleCop.CSharp.DocumentationRules", "SA1628:DocumentationTextMustBeginWithACapitalLetter",
-            Justification = "Documentation can start with a language keyword")]
-        public bool Contains(CommandId id)
-        {
-            return m_Commands.Contains(id);
-        }
-
-        #endregion
-
-        #region Implementation of IInvokeCommands
-
-        /// <summary>
-        /// Invokes the command with the specified ID.
-        /// </summary>
-        /// <param name="id">The ID of the command.</param>
-        /// <exception cref="ArgumentException">
-        /// Thrown when the service is not fully functional.
-        /// </exception>
-        public void Invoke(CommandId id)
-        {
-            {
-<<<<<<< HEAD
-                Enforce.With<ArgumentException>(IsFullyFunctional, Resources_NonTranslatable.Exception_Messages_ServicesIsNotFullyFunctional, GetStartupState());
-=======
-                Enforce.With<ArgumentException>(IsFullyFunctional, Resources_NonTranslatable.Exceptions_Messages_ServicesIsNotFullyFunctional, StartupState);
->>>>>>> 8840b5ba
-            }
-
-            m_Commands.Invoke(id);
-        }
-
-        /// <summary>
-        /// Invokes the command with the specified ID.
-        /// </summary>
-        /// <param name="id">The ID of the command.</param>
-        /// <param name="context">The context that will be passed to the command as it is invoked.</param>
-        /// <exception cref="ArgumentException">
-        /// Thrown when the service is not fully functional.
-        /// </exception>
-        public void Invoke(CommandId id, ICommandContext context)
-        {
-            {
-<<<<<<< HEAD
-                Enforce.With<ArgumentException>(IsFullyFunctional, Resources_NonTranslatable.Exception_Messages_ServicesIsNotFullyFunctional, GetStartupState());
-=======
-                Enforce.With<ArgumentException>(IsFullyFunctional, Resources_NonTranslatable.Exceptions_Messages_ServicesIsNotFullyFunctional, StartupState);
->>>>>>> 8840b5ba
-            }
-
-            m_Commands.Invoke(id, context);
-        }
-
-        #endregion
-
-        #region Implementation of IHaveServiceDependencies
-
-        /// <summary>
-        /// Returns a set of types indicating which services need to be present
-        /// for the current service to be functional.
-        /// </summary>
-        /// <returns>
-        ///     An <see cref="IEnumerable{Type}"/> which contains the types of 
-        ///     services which this service requires to be functional.
-        /// </returns>
-        public IEnumerable<Type> ServicesToBeAvailable()
-        {
-            return new Type[] 
-                { 
-                    typeof(LogSink),
-                    typeof(ProjectService),
-                };
-        }
-
-        /// <summary>
-        /// Returns a set of types indicating which services the current service
-        /// needs to be linked to in order to be functional.
-        /// </summary>
-        /// <returns>
-        ///     An <see cref="IEnumerable{Type}"/> which contains the types of services
-        ///     on which this service depends.
-        /// </returns>
-        public IEnumerable<Type> ServicesToConnectTo()
-        {
-            return new[] 
-                { 
-                    typeof(IMessagePipeline),
-                };
-        }
-
-        /// <summary>
-        /// Provides one of the services on which the current service depends.
-        /// </summary>
-        /// <param name="dependency">The dependency service.</param>
-        public void ConnectTo(KernelService dependency)
-        {
-            var pipeline = dependency as IMessagePipeline;
-            if (pipeline != null)
-            {
-                ConnectToMessageSink(pipeline);
-            }
-        }
-
-        /// <summary>
-        /// Disconnects from one of the services on which the current service depends.
-        /// </summary>
-        /// <param name="dependency">The dependency service.</param>
-        public void DisconnectFrom(KernelService dependency)
-        {
-            var pipeline = dependency as IMessagePipeline;
-            if (pipeline != null)
-            {
-                DisconnectFromMessageSink(pipeline);
-            }
-        }
-
-        /// <summary>
-        /// Gets a value indicating whether this instance is connected to all dependencies.
-        /// </summary>
-        /// <value>
-        ///     <see langword="true"/> if this instance is connected to all dependencies; otherwise, <see langword="false"/>.
-        /// </value>
-        [SuppressMessage("Microsoft.StyleCop.CSharp.DocumentationRules", "SA1628:DocumentationTextMustBeginWithACapitalLetter",
-            Justification = "Documentation can start with a language keyword")]
-        public bool IsConnectedToAllDependencies
-        {
-            get
-            {
-                return IsConnectedToPipeline;
-            }
-        }
-
-        #endregion
-
-        #region Implementation of IUserInterfaceService
-
-        /// <summary>
-        /// Registers the notification.
-        /// </summary>
-        /// <param name="name">The name of the notification.</param>
-        /// <param name="callback">The callback method that is called when the notification is activated.</param>
-        /// <exception cref="ArgumentNullException">
-        ///     Thrown if <paramref name="name"/> is <see langword="null" />.
-        /// </exception>
-        /// <exception cref="ArgumentNullException">
-        ///     Thrown if <paramref name="callback"/> is <see langword="null" />.
-        /// </exception>
-        public void RegisterNotification(NotificationName name, Action<INotificationArguments> callback)
-        {
-            {
-                Enforce.Argument(() => name);
-                Enforce.Argument(() => callback);
-            }
-
-            if (m_Notifications.ContainsKey(name))
-            {
-                throw new DuplicateNotificationException(name);
-            }
-
-            m_Notifications.Add(name, callback);
-        }
-
-        #endregion
-
-        #region Overrides
-
-        /// <summary>
-        /// Performs initialization prior to setting up the message handling.
-        /// </summary>
-        protected override void PreMessageInitializeStartup()
-        {
-            SecurityHelpers.Elevate(
-                new PermissionSet(PermissionState.Unrestricted),
-                InitializeDependencyInjectionContainer);
-        }
-
-        private void InitializeDependencyInjectionContainer()
-        {
-            m_OnStartService(new UserInterfaceModule(this));
-        }
-
-        /// <summary>
-        /// Performs un-initialization prior to unregistering from the message handling.
-        /// </summary>
-        protected override void PreMessageUnregisterStopAction()
-        {
-            if (!m_Notifications.ContainsKey(m_NotificationNames.SystemShuttingDown))
-            {
-                throw new MissingNotificationActionException(m_NotificationNames.SystemShuttingDown);
-            }
-
-            var action = m_Notifications[m_NotificationNames.SystemShuttingDown];
-            try
-            {
-                action(null);
-            }
-            catch (Exception e)
-            {
-                // Log the fact that we failed
-                SendMessage(
-                    m_DnsNames.AddressOfLogger, 
-                    new LogEntryRequestMessage(
-                        new LogMessage(
-                            Name.ToString(),
-                            LevelToLog.Error,
-                            string.Format(CultureInfo.InvariantCulture, Resources_NonTranslatable.UserInterrface_LogMessage_DisconnectPreActionFailed, e)),
-                        LogType.Debug), 
-                    MessageId.None);
-
-                // Now get the hell out of here.
-                throw;
-            }
-        }
-
-        /// <summary>
-        /// Logs the error messages coming from the <see cref="MessageProcessingAssistance"/>.
-        /// </summary>
-        /// <param name="e">The exception that should be logged.</param>
-        protected override void LogErrorMessage(Exception e)
-        {
-            var message = string.Format(CultureInfo.InvariantCulture, Resources_NonTranslatable.UserInterface_LogMessage_MessageSendExceptionOccurred, e);
-            SendMessage(
-                m_DnsNames.AddressOfLogger,
-                new LogEntryRequestMessage(
-                    new LogMessage(
-                        Name.ToString(),
-                        LevelToLog.Info,
-                        message),
-                    LogType.Debug),
-                MessageId.None);
-        }
-
-        #endregion
-    }
+﻿// -----------------------------------------------------------------------
+// <copyright company="P. van der Velde">
+//     Copyright (c) P. van der Velde. All rights reserved.
+// </copyright>
+// ----------------------------------------------------------------------
+
+using System;
+using System.Collections.Generic;
+using System.Diagnostics.CodeAnalysis;
+using System.Globalization;
+using System.Security;
+using System.Security.Permissions;
+using Apollo.Core.Logging;
+using Apollo.Core.Messaging;
+using Apollo.Core.Projects;
+using Apollo.Core.Properties;
+using Apollo.Core.UserInterfaces.Project;
+using Apollo.Core.Utils;
+using Apollo.Core.Utils.Licensing;
+using Apollo.Utils.Commands;
+using Autofac.Core;
+using Lokad;
+
+namespace Apollo.Core.UserInterfaces
+{
+    /// <summary>
+    /// Defines the <see cref="KernelService"/> that handles the User Interface interaction with the kernel.
+    /// </summary>
+    [AutoLoad]
+    internal sealed partial class UserInterfaceService : MessageEnabledKernelService, IHaveServiceDependencies, IUserInterfaceService
+    {
+        /// <summary>
+        /// The collection of notifications that must be passed on to the user interface.
+        /// </summary>
+        [SuppressMessage("Microsoft.Design", "CA1006:DoNotNestGenericTypesInMemberSignatures",
+            Justification = "We need to store the action somehow ...")]
+        private readonly Dictionary<NotificationName, Action<INotificationArguments>> m_Notifications = new Dictionary<NotificationName, Action<INotificationArguments>>();
+
+        /// <summary>
+        /// The container that stores all the commands for this service.
+        /// </summary>
+        private readonly ICommandContainer m_Commands;
+
+        /// <summary>
+        /// The collection of DnsNames.
+        /// </summary>
+        private readonly IDnsNameConstants m_DnsNames;
+
+        /// <summary>
+        /// The collection of NotificationNames.
+        /// </summary>
+        private readonly INotificationNameConstants m_NotificationNames;
+
+        /// <summary>
+        /// The object that stores the validity of the license.
+        /// </summary>
+        private readonly IValidationResultStorage m_LicenseValidationStorage;
+
+        /// <summary>
+        /// The action which is executed when the service is started.
+        /// </summary>
+        private readonly Action<IModule> m_OnStartService;
+
+        /// <summary>
+        /// Initializes a new instance of the <see cref="UserInterfaceService"/> class.
+        /// </summary>
+        /// <param name="commands">The container that stores all the commands.</param>
+        /// <param name="dnsNames">The object that stores all the <see cref="DnsName"/> objects for the application.</param>
+        /// <param name="notificationNames">The object that stores all the <see cref="NotificationName"/> objects for the application.</param>
+        /// <param name="processor">The object that handles the incoming messages.</param>
+        /// <param name="licenseValidationStorage">The object that stores the validity of the license.</param>
+        /// <param name="onStartService">The method that provides the DI module.</param>
+        /// <exception cref="ArgumentNullException">
+        /// Thrown if <paramref name="commands"/> is <see langword="null"/>.
+        /// </exception>
+        /// <exception cref="ArgumentNullException">
+        /// Thrown if <paramref name="dnsNames"/> is <see langword="null"/>.
+        /// </exception>
+        /// <exception cref="ArgumentNullException">
+        /// Thrown if <paramref name="notificationNames"/> is <see langword="null"/>.
+        /// </exception>
+        /// <exception cref="ArgumentNullException">
+        /// Thrown if <paramref name="processor"/> is <see langword="null"/>.
+        /// </exception>
+        /// <exception cref="ArgumentNullException">
+        /// Thrown if <paramref name="licenseValidationStorage"/> is <see langword="null"/>.
+        /// </exception>
+        /// <exception cref="ArgumentNullException">
+        /// Thrown when <paramref name="onStartService"/> is <see langword="null"/>.
+        /// </exception>
+        public UserInterfaceService(
+            ICommandContainer commands, 
+            IDnsNameConstants dnsNames, 
+            INotificationNameConstants notificationNames, 
+            IHelpMessageProcessing processor, 
+            IValidationResultStorage licenseValidationStorage,
+            Action<IModule> onStartService)
+            : base(processor)
+        {
+            {
+                Enforce.Argument(() => commands);
+                Enforce.Argument(() => dnsNames);
+                Enforce.Argument(() => notificationNames);
+                Enforce.Argument(() => licenseValidationStorage);
+                Enforce.Argument(() => onStartService);
+            }
+
+            Name = dnsNames.AddressOfUserInterface;
+
+            m_DnsNames = dnsNames;
+            m_NotificationNames = notificationNames;
+            m_LicenseValidationStorage = licenseValidationStorage;
+            m_OnStartService = onStartService;
+
+            m_Commands = commands;
+            {
+                m_Commands.Add(
+                    CheckApplicationCanShutdownCommand.CommandId, 
+                    () => new CheckApplicationCanShutdownCommand(m_DnsNames.AddressOfKernel, SendMessageWithResponse));
+
+                m_Commands.Add(
+                    ShutdownApplicationCommand.CommandId,
+                    () => new ShutdownApplicationCommand(m_DnsNames.AddressOfKernel, SendMessageWithResponse));
+
+                m_Commands.Add(
+                   CreateProjectCommand.CommandId,
+                   () => new CreateProjectCommand(m_DnsNames.AddressOfProjects, SendMessageWithResponse));
+
+                m_Commands.Add(
+                   LoadProjectCommand.CommandId,
+                   () => new LoadProjectCommand(m_DnsNames.AddressOfProjects, SendMessageWithResponse));
+
+                m_Commands.Add(
+                   UnloadProjectCommand.CommandId,
+                   () => new UnloadProjectCommand(m_DnsNames.AddressOfProjects, SendMessage));
+            }
+        }
+
+        #region Implementation of IHaveCommands
+
+        /// <summary>
+        /// Determines whether a command with the specified Id is stored.
+        /// </summary>
+        /// <param name="id">The ID of the command.</param>
+        /// <returns>
+        ///     <see langword="true"/> if a command with the specified ID is stored; otherwise, <see langword="false"/>.
+        /// </returns>
+        [SuppressMessage("Microsoft.StyleCop.CSharp.DocumentationRules", "SA1628:DocumentationTextMustBeginWithACapitalLetter",
+            Justification = "Documentation can start with a language keyword")]
+        public bool Contains(CommandId id)
+        {
+            return m_Commands.Contains(id);
+        }
+
+        #endregion
+
+        #region Implementation of IInvokeCommands
+
+        /// <summary>
+        /// Invokes the command with the specified ID.
+        /// </summary>
+        /// <param name="id">The ID of the command.</param>
+        /// <exception cref="ArgumentException">
+        /// Thrown when the service is not fully functional.
+        /// </exception>
+        public void Invoke(CommandId id)
+        {
+            {
+                Enforce.With<ArgumentException>(IsFullyFunctional, Resources_NonTranslatable.Exception_Messages_ServicesIsNotFullyFunctional, StartupState);
+            }
+
+            m_Commands.Invoke(id);
+        }
+
+        /// <summary>
+        /// Invokes the command with the specified ID.
+        /// </summary>
+        /// <param name="id">The ID of the command.</param>
+        /// <param name="context">The context that will be passed to the command as it is invoked.</param>
+        /// <exception cref="ArgumentException">
+        /// Thrown when the service is not fully functional.
+        /// </exception>
+        public void Invoke(CommandId id, ICommandContext context)
+        {
+            {
+                Enforce.With<ArgumentException>(IsFullyFunctional, Resources_NonTranslatable.Exception_Messages_ServicesIsNotFullyFunctional, StartupState);
+            }
+
+            m_Commands.Invoke(id, context);
+        }
+
+        #endregion
+
+        #region Implementation of IHaveServiceDependencies
+
+        /// <summary>
+        /// Returns a set of types indicating which services need to be present
+        /// for the current service to be functional.
+        /// </summary>
+        /// <returns>
+        ///     An <see cref="IEnumerable{Type}"/> which contains the types of 
+        ///     services which this service requires to be functional.
+        /// </returns>
+        public IEnumerable<Type> ServicesToBeAvailable()
+        {
+            return new Type[] 
+                { 
+                    typeof(LogSink),
+                    typeof(ProjectService),
+                };
+        }
+
+        /// <summary>
+        /// Returns a set of types indicating which services the current service
+        /// needs to be linked to in order to be functional.
+        /// </summary>
+        /// <returns>
+        ///     An <see cref="IEnumerable{Type}"/> which contains the types of services
+        ///     on which this service depends.
+        /// </returns>
+        public IEnumerable<Type> ServicesToConnectTo()
+        {
+            return new[] 
+                { 
+                    typeof(IMessagePipeline),
+                };
+        }
+
+        /// <summary>
+        /// Provides one of the services on which the current service depends.
+        /// </summary>
+        /// <param name="dependency">The dependency service.</param>
+        public void ConnectTo(KernelService dependency)
+        {
+            var pipeline = dependency as IMessagePipeline;
+            if (pipeline != null)
+            {
+                ConnectToMessageSink(pipeline);
+            }
+        }
+
+        /// <summary>
+        /// Disconnects from one of the services on which the current service depends.
+        /// </summary>
+        /// <param name="dependency">The dependency service.</param>
+        public void DisconnectFrom(KernelService dependency)
+        {
+            var pipeline = dependency as IMessagePipeline;
+            if (pipeline != null)
+            {
+                DisconnectFromMessageSink(pipeline);
+            }
+        }
+
+        /// <summary>
+        /// Gets a value indicating whether this instance is connected to all dependencies.
+        /// </summary>
+        /// <value>
+        ///     <see langword="true"/> if this instance is connected to all dependencies; otherwise, <see langword="false"/>.
+        /// </value>
+        [SuppressMessage("Microsoft.StyleCop.CSharp.DocumentationRules", "SA1628:DocumentationTextMustBeginWithACapitalLetter",
+            Justification = "Documentation can start with a language keyword")]
+        public bool IsConnectedToAllDependencies
+        {
+            get
+            {
+                return IsConnectedToPipeline;
+            }
+        }
+
+        #endregion
+
+        #region Implementation of IUserInterfaceService
+
+        /// <summary>
+        /// Registers the notification.
+        /// </summary>
+        /// <param name="name">The name of the notification.</param>
+        /// <param name="callback">The callback method that is called when the notification is activated.</param>
+        /// <exception cref="ArgumentNullException">
+        ///     Thrown if <paramref name="name"/> is <see langword="null" />.
+        /// </exception>
+        /// <exception cref="ArgumentNullException">
+        ///     Thrown if <paramref name="callback"/> is <see langword="null" />.
+        /// </exception>
+        public void RegisterNotification(NotificationName name, Action<INotificationArguments> callback)
+        {
+            {
+                Enforce.Argument(() => name);
+                Enforce.Argument(() => callback);
+            }
+
+            if (m_Notifications.ContainsKey(name))
+            {
+                throw new DuplicateNotificationException(name);
+            }
+
+            m_Notifications.Add(name, callback);
+        }
+
+        #endregion
+
+        #region Overrides
+
+        /// <summary>
+        /// Performs initialization prior to setting up the message handling.
+        /// </summary>
+        protected override void PreMessageInitializeStartup()
+        {
+            InitializeDependencyInjectionContainer();
+        }
+
+        private void InitializeDependencyInjectionContainer()
+        {
+            m_OnStartService(new UserInterfaceModule(this));
+        }
+
+        /// <summary>
+        /// Performs un-initialization prior to unregistering from the message handling.
+        /// </summary>
+        protected override void PreMessageUnregisterStopAction()
+        {
+            if (!m_Notifications.ContainsKey(m_NotificationNames.SystemShuttingDown))
+            {
+                throw new MissingNotificationActionException(m_NotificationNames.SystemShuttingDown);
+            }
+
+            var action = m_Notifications[m_NotificationNames.SystemShuttingDown];
+            try
+            {
+                action(null);
+            }
+            catch (Exception e)
+            {
+                // Log the fact that we failed
+                SendMessage(
+                    m_DnsNames.AddressOfLogger, 
+                    new LogEntryRequestMessage(
+                        new LogMessage(
+                            Name.ToString(),
+                            LevelToLog.Error,
+                            string.Format(CultureInfo.InvariantCulture, Resources_NonTranslatable.UserInterrface_LogMessage_DisconnectPreActionFailed, e)),
+                        LogType.Debug), 
+                    MessageId.None);
+
+                // Now get the hell out of here.
+                throw;
+            }
+        }
+
+        /// <summary>
+        /// Logs the error messages coming from the <see cref="MessageProcessingAssistance"/>.
+        /// </summary>
+        /// <param name="e">The exception that should be logged.</param>
+        protected override void LogErrorMessage(Exception e)
+        {
+            var message = string.Format(CultureInfo.InvariantCulture, Resources_NonTranslatable.UserInterface_LogMessage_MessageSendExceptionOccurred, e);
+            SendMessage(
+                m_DnsNames.AddressOfLogger,
+                new LogEntryRequestMessage(
+                    new LogMessage(
+                        Name.ToString(),
+                        LevelToLog.Info,
+                        message),
+                    LogType.Debug),
+                MessageId.None);
+        }
+
+        #endregion
+    }
 }