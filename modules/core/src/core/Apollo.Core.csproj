--- conflicted
+++ resolved
@@ -1,495 +1,490 @@
-﻿<?xml version="1.0" encoding="utf-8"?>
-<Project ToolsVersion="4.0" DefaultTargets="Build" xmlns="http://schemas.microsoft.com/developer/msbuild/2003">
-  <PropertyGroup>
-    <Configuration Condition=" '$(Configuration)' == '' ">Debug</Configuration>
-    <Platform Condition=" '$(Platform)' == '' ">x86</Platform>
-    <ProductVersion>10.0.20506</ProductVersion>
-    <SchemaVersion>2.0</SchemaVersion>
-    <ProjectGuid>{BEFCB7FA-8CDF-44D5-BC36-B4C6A03D9DDD}</ProjectGuid>
-    <OutputType>Library</OutputType>
-    <AppDesignerFolder>Properties</AppDesignerFolder>
-    <RootNamespace>Apollo.Core</RootNamespace>
-    <AssemblyName>Apollo.Core</AssemblyName>
-    <TargetFrameworkVersion>v3.5</TargetFrameworkVersion>
-    <FileAlignment>512</FileAlignment>
-    <PlatformTarget>x86</PlatformTarget>
-    <SignAssembly>true</SignAssembly>
-    <DelaySign>false</DelaySign>
-    <AssemblyOriginatorKeyFile>$(SOFTWARE_SIGNING_KEY_PATH)</AssemblyOriginatorKeyFile>
-  </PropertyGroup>
-  <PropertyGroup Condition=" '$(Configuration)|$(Platform)' == 'Debug|x86' ">
-    <DebugSymbols>true</DebugSymbols>
-    <DebugType>full</DebugType>
-    <Optimize>false</Optimize>
-    <OutputPath>bin\Debug\</OutputPath>
-    <DefineConstants>TRACE;DEBUG;CODE_ANALYSIS</DefineConstants>
-    <ErrorReport>prompt</ErrorReport>
-    <WarningLevel>4</WarningLevel>
-    <TreatWarningsAsErrors>true</TreatWarningsAsErrors>
-    <DocumentationFile>bin\Debug\Apollo.Core.XML</DocumentationFile>
-  </PropertyGroup>
-  <PropertyGroup Condition=" '$(Configuration)|$(Platform)' == 'Release|x86' ">
-    <DebugType>pdbonly</DebugType>
-    <Optimize>true</Optimize>
-    <OutputPath>bin\Release\</OutputPath>
-    <DefineConstants>TRACE;CODE_ANALYSIS</DefineConstants>
-    <ErrorReport>prompt</ErrorReport>
-    <WarningLevel>4</WarningLevel>
-    <DocumentationFile>bin\Release\Apollo.Core.XML</DocumentationFile>
-    <TreatWarningsAsErrors>true</TreatWarningsAsErrors>
-  </PropertyGroup>
-  <PropertyGroup Condition="'$(Configuration)|$(Platform)' == 'Debug|AnyCPU'">
-    <DebugSymbols>true</DebugSymbols>
-    <OutputPath>bin\Debug\</OutputPath>
-    <DefineConstants>TRACE;DEBUG;CODE_ANALYSIS</DefineConstants>
-    <DocumentationFile>bin\Debug\Apollo.Core.XML</DocumentationFile>
-    <TreatWarningsAsErrors>true</TreatWarningsAsErrors>
-    <DebugType>full</DebugType>
-    <PlatformTarget>AnyCPU</PlatformTarget>
-    <ErrorReport>prompt</ErrorReport>
-    <CodeAnalysisIgnoreBuiltInRuleSets>false</CodeAnalysisIgnoreBuiltInRuleSets>
-    <CodeAnalysisIgnoreBuiltInRules>false</CodeAnalysisIgnoreBuiltInRules>
-  </PropertyGroup>
-  <PropertyGroup Condition="'$(Configuration)|$(Platform)' == 'Release|AnyCPU'">
-    <OutputPath>bin\Release\</OutputPath>
-    <DefineConstants>TRACE;CODE_ANALYSIS</DefineConstants>
-    <DocumentationFile>bin\Release\Apollo.Core.XML</DocumentationFile>
-    <Optimize>true</Optimize>
-    <TreatWarningsAsErrors>true</TreatWarningsAsErrors>
-    <DebugType>pdbonly</DebugType>
-    <PlatformTarget>AnyCPU</PlatformTarget>
-    <ErrorReport>prompt</ErrorReport>
-    <CodeAnalysisIgnoreBuiltInRuleSets>false</CodeAnalysisIgnoreBuiltInRuleSets>
-    <CodeAnalysisIgnoreBuiltInRules>false</CodeAnalysisIgnoreBuiltInRules>
-  </PropertyGroup>
-  <PropertyGroup Condition="'$(Configuration)|$(Platform)' == 'Debug|x64'">
-    <DebugSymbols>true</DebugSymbols>
-    <OutputPath>bin\x64\Debug\</OutputPath>
-    <DefineConstants>TRACE;DEBUG;CODE_ANALYSIS</DefineConstants>
-    <DocumentationFile>bin\Debug\Apollo.Core.XML</DocumentationFile>
-    <TreatWarningsAsErrors>true</TreatWarningsAsErrors>
-    <DebugType>full</DebugType>
-    <PlatformTarget>x64</PlatformTarget>
-    <ErrorReport>prompt</ErrorReport>
-    <CodeAnalysisIgnoreBuiltInRuleSets>false</CodeAnalysisIgnoreBuiltInRuleSets>
-    <CodeAnalysisIgnoreBuiltInRules>false</CodeAnalysisIgnoreBuiltInRules>
-    <CodeAnalysisFailOnMissingRules>false</CodeAnalysisFailOnMissingRules>
-  </PropertyGroup>
-  <PropertyGroup Condition="'$(Configuration)|$(Platform)' == 'Release|x64'">
-    <OutputPath>bin\x64\Release\</OutputPath>
-    <DefineConstants>TRACE;CODE_ANALYSIS</DefineConstants>
-    <DocumentationFile>bin\Release\Apollo.Core.XML</DocumentationFile>
-    <Optimize>true</Optimize>
-    <TreatWarningsAsErrors>true</TreatWarningsAsErrors>
-    <DebugType>pdbonly</DebugType>
-    <PlatformTarget>x64</PlatformTarget>
-    <ErrorReport>prompt</ErrorReport>
-  </PropertyGroup>
-  <ItemGroup>
-    <Reference Include="Autofac, Version=1.4.5.676, Culture=neutral, PublicKeyToken=17863af14b0044da, processorArchitecture=MSIL">
-      <SpecificVersion>False</SpecificVersion>
-      <HintPath>..\..\lib\autofac\Autofac.dll</HintPath>
-    </Reference>
-    <Reference Include="AutofacContrib.Startable">
-      <HintPath>..\..\lib\autofac\AutofacContrib.Startable.dll</HintPath>
-    </Reference>
-    <Reference Include="Lokad.Shared, Version=1.5.78.1, Culture=neutral, PublicKeyToken=43f0664b2b4db1fc, processorArchitecture=MSIL">
-      <SpecificVersion>False</SpecificVersion>
-      <HintPath>..\..\lib\lokad\Lokad.Shared.dll</HintPath>
-    </Reference>
-    <Reference Include="NLog">
-      <HintPath>..\..\lib\nlog\NLog.dll</HintPath>
-    </Reference>
-    <Reference Include="QuickGraph">
-      <HintPath>..\..\lib\quickgraph\QuickGraph.dll</HintPath>
-    </Reference>
-    <Reference Include="System" />
-    <Reference Include="System.Core">
-      <RequiredTargetFramework>3.5</RequiredTargetFramework>
-    </Reference>
-    <Reference Include="System.CoreEx">
-      <HintPath>..\..\lib\taskparallel\System.CoreEx.dll</HintPath>
-    </Reference>
-    <Reference Include="System.Threading">
-      <HintPath>..\..\lib\taskparallel\System.Threading.dll</HintPath>
-    </Reference>
-  </ItemGroup>
-  <ItemGroup>
-    <Compile Include="..\..\..\utils\src\utils.srconly\ErrorCodes.cs">
-      <Link>Utils\ErrorCodes.cs</Link>
-    </Compile>
-    <Compile Include="..\..\..\utils\src\utils.srconly\Fusion\AssemblyNameElements.cs">
-      <Link>Utils\Fusion\AssemblyNameElements.cs</Link>
-    </Compile>
-    <Compile Include="..\..\..\utils\src\utils.srconly\Fusion\FusionHelper.cs">
-      <Link>Utils\Fusion\FusionHelper.cs</Link>
-    </Compile>
-    <Compile Include="..\..\..\utils\src\utils.srconly\Licensing\Checksum.cs">
-      <Link>Utils\Licensing\Checksum.cs</Link>
-      <SubType>Code</SubType>
-    </Compile>
-    <Compile Include="..\..\..\utils\src\utils.srconly\Licensing\Checksum.HashCalculation.cs">
-      <Link>Utils\Licensing\Checksum.HashCalculation.cs</Link>
-      <DependentUpon>Checksum.HashCalculation.tt</DependentUpon>
-      <SubType>Code</SubType>
-      <AutoGen>True</AutoGen>
-      <DesignTime>True</DesignTime>
-    </Compile>
-    <Compile Include="..\..\..\utils\src\utils.srconly\Licensing\ILicenseValidationCache.cs">
-      <Link>Utils\Licensing\ILicenseValidationCache.cs</Link>
-      <SubType>Code</SubType>
-    </Compile>
-    <Compile Include="..\..\..\utils\src\utils.srconly\Licensing\ILicenseValidator.cs">
-      <Link>Utils\Licensing\ILicenseValidator.cs</Link>
-      <SubType>Code</SubType>
-    </Compile>
-    <Compile Include="..\..\..\utils\src\utils.srconly\Licensing\ITimeBasedValidator.cs">
-      <Link>Utils\Licensing\ITimeBasedValidator.cs</Link>
-      <SubType>Code</SubType>
-    </Compile>
-    <Compile Include="..\..\..\utils\src\utils.srconly\Licensing\IValidationService.cs">
-      <Link>Utils\Licensing\IValidationService.cs</Link>
-      <SubType>Code</SubType>
-    </Compile>
-    <Compile Include="..\..\..\utils\src\utils.srconly\Licensing\IValidator.cs">
-      <Link>Utils\Licensing\IValidator.cs</Link>
-      <SubType>Code</SubType>
-    </Compile>
-    <Compile Include="..\..\..\utils\src\utils.srconly\Licensing\LicenseCheckResult.cs">
-      <Link>Utils\Licensing\LicenseCheckResult.cs</Link>
-      <SubType>Code</SubType>
-    </Compile>
-    <Compile Include="..\..\..\utils\src\utils.srconly\Licensing\LicenseResultUpdated.cs">
-      <Link>Utils\Licensing\LicenseResultUpdated.cs</Link>
-    </Compile>
-    <Compile Include="..\..\..\utils\src\utils.srconly\Licensing\LicenseValidationFailedException.cs">
-      <Link>Utils\Licensing\LicenseValidationFailedException.cs</Link>
-      <SubType>Code</SubType>
-    </Compile>
-    <Compile Include="..\..\..\utils\src\utils.srconly\Licensing\LicensingConstants.cs">
-      <Link>Utils\Licensing\LicensingConstants.cs</Link>
-      <SubType>Code</SubType>
-    </Compile>
-    <Compile Include="..\..\..\utils\src\utils.srconly\Licensing\RepeatPeriod.cs">
-      <Link>Utils\Licensing\RepeatPeriod.cs</Link>
-      <SubType>Code</SubType>
-    </Compile>
-    <Compile Include="..\..\..\utils\src\utils.srconly\Licensing\TimePeriod.cs">
-      <Link>Utils\Licensing\TimePeriod.cs</Link>
-      <SubType>Code</SubType>
-    </Compile>
-    <Compile Include="..\..\..\utils\src\utils.srconly\Licensing\ValidationSequence.cs">
-      <Link>Utils\Licensing\ValidationSequence.cs</Link>
-      <SubType>Code</SubType>
-    </Compile>
-    <Compile Include="..\..\..\utils\src\utils.srconly\Licensing\ValidationService.cs">
-      <Link>Utils\Licensing\ValidationService.cs</Link>
-      <SubType>Code</SubType>
-    </Compile>
-    <Compile Include="..\..\templates\AssemblyInfo.Base.cs">
-      <Link>Properties\AssemblyInfo.Base.cs</Link>
-    </Compile>
-    <Compile Include="..\AssemblyInfo.BuildInformation.cs">
-      <Link>Properties\AssemblyInfo.BuildInformation.cs</Link>
-    </Compile>
-    <Compile Include="..\AssemblyInfo.InternalsVisibleTo.cs">
-      <Link>Properties\AssemblyInfo.InternalsVisibleTo.cs</Link>
-    </Compile>
-    <Compile Include="..\AssemblyInfo.VersionNumber.cs">
-      <Link>Properties\AssemblyInfo.VersionNumber.cs</Link>
-    </Compile>
-    <Compile Include="..\ValidationSequenceGenerator.cs">
-      <Link>Utils\Licensing\ValidationSequenceGenerator.cs</Link>
-      <SubType>Code</SubType>
-    </Compile>
-    <Compile Include="ApplicationShutdownCapabilityRequestMessage.cs" />
-    <Compile Include="ApplicationShutdownCapabilityResponseMessage.cs" />
-    <Compile Include="ApplicationStartingProgressMark.cs" />
-    <Compile Include="ApplicationStartupCompleteMessage.cs" />
-    <Compile Include="ApplicationStartupFinishedProgressMark.cs" />
-    <Compile Include="INotificationArguments.cs" />
-    <Compile Include="Projects\CannotCreateProjectWithoutDatasetDistributorException.cs" />
-    <Compile Include="Projects\CannotLoadDatasetWithoutLoadingLocationException.cs" />
-    <Compile Include="Projects\CannotUseProjectAfterClosingItException.cs" />
-    <Compile Include="Projects\CreateNewProjectMessage.cs" />
-    <Compile Include="Projects\DatasetLoadEventArgs.cs" />
-    <Compile Include="Projects\DatasetUnloadEventArgs.cs" />
-    <Compile Include="Projects\IBuildProjects.cs" />
-    <Compile Include="Projects\INotifyOnDatasetChange.cs" />
-    <Compile Include="Projects\INotifyOnProjectChanges.cs" />
-    <Compile Include="Projects\IProject.cs" />
-    <Compile Include="Projects\IProxyDatasets.cs" />
-    <Compile Include="Projects\LoadProjectMessage.cs" />
-    <Compile Include="Projects\Project.cs" />
-    <Compile Include="Projects\Project.DatasetProxy.cs" />
-    <Compile Include="Projects\Project.Datasets.cs" />
-    <Compile Include="Projects\ProjectBuilder.cs" />
-    <Compile Include="Projects\ProjectModule.cs" />
-    <Compile Include="Projects\ProjectRequestMessage.cs" />
-    <Compile Include="Projects\ProjectRequestResponseMessage.cs" />
-    <Compile Include="Projects\ProjectService.cs" />
-    <Compile Include="Projects\ProjectService.Messages.cs" />
-    <Compile Include="Projects\ProjectService.Projects.cs" />
-    <Compile Include="Projects\ProxyCommandSet.cs" />
-    <Compile Include="Projects\UnknownDatasetException.cs" />
-    <Compile Include="Projects\UnloadProjectMessage.cs" />
-    <Compile Include="Properties\AssemblyInfo.SuppressMessages.cs" />
-    <Compile Include="AutoLoadAttribute.cs" />
-    <Compile Include="Bootstrapper.cs" />
-    <Compile Include="CannotUninstallNonequivalentServiceException.cs" />
-    <Compile Include="CheckApplicationCanShutdownCommand.cs" />
-    <Compile Include="CheckApplicationCanShutdownContext.cs" />
-    <Compile Include="CheckServicesCanShutdownCommand.cs" />
-    <Compile Include="CheckServicesCanShutdownContext.cs" />
-    <Compile Include="CoreLoadingProgressMark.cs" />
-    <Compile Include="CoreProxy.Messages.cs" />
-    <Compile Include="CoreStartingProgressMark.cs" />
-    <Compile Include="DnsNameConstants.cs" />
-    <Compile Include="IDnsNameConstants.cs" />
-    <Compile Include="IHaveServiceDependencies.cs" />
-    <Compile Include="IKernel.cs" />
-    <Compile Include="INeedStartup.cs" />
-    <Compile Include="IOwnServices.cs" />
-    <Compile Include="CoreProxy.cs" />
-    <Compile Include="Kernel.ConnectionMap.cs" />
-    <Compile Include="Kernel.cs" />
-    <Compile Include="Kernel.Services.cs" />
-    <Compile Include="Kernel.ServiceVertex.cs" />
-    <Compile Include="KernelModule.cs" />
-    <Compile Include="KernelNotInInstallReadyStateException.cs" />
-    <Compile Include="KernelService.cs" />
-    <Compile Include="KernelServiceStartupFailedException.cs" />
-    <Compile Include="KernelStartInfo.cs" />
-    <Compile Include="KernelStartupFailedException.cs" />
-    <Compile Include="Logging\CommandLogTemplate.cs" />
-    <Compile Include="Logging\DebugLogTemplate.cs" />
-    <Compile Include="Logging\ILogger.cs" />
-    <Compile Include="Logging\ILoggerConfiguration.cs" />
-    <Compile Include="Logging\ILogMessage.cs" />
-    <Compile Include="Logging\ILogSink.cs" />
-    <Compile Include="Logging\ILogTemplate.cs" />
-    <Compile Include="Logging\LevelToLog.cs" />
-    <Compile Include="Logging\Logger.cs" />
-    <Compile Include="Logging\LoggerConfiguration.cs" />
-    <Compile Include="Logging\LoggerModule.cs" />
-    <Compile Include="Logging\LogEntryRequestMessage.cs" />
-    <Compile Include="Logging\LogLevelChangeRequestMessage.cs" />
-    <Compile Include="Logging\LogMessage.cs" />
-    <Compile Include="Logging\LogSink.cs" />
-    <Compile Include="Logging\LogSink.Logging.cs" />
-    <Compile Include="Logging\LogSink.Messages.cs" />
-    <Compile Include="Logging\LogType.cs" />
-    <Compile Include="LogMessageForKernelCommand.cs" />
-    <Compile Include="LogMessageForKernelContext.cs" />
-    <Compile Include="MessageEnabledKernelService.cs" />
-    <Compile Include="Messaging\DnsName.cs" />
-    <Compile Include="Messaging\DuplicateDnsNameException.cs" />
-    <Compile Include="Messaging\IDnsNameObject.cs" />
-    <Compile Include="Messaging\IHelpMessageProcessing.cs" />
-    <Compile Include="Messaging\IMessagePipeline.cs" />
-    <Compile Include="Messaging\IProcessMessages.cs" />
-    <Compile Include="Messaging\ISendMessages.cs" />
-    <Compile Include="Messaging\KernelMessage.cs" />
-    <Compile Include="Messaging\MessageBody.cs" />
-    <Compile Include="Messaging\MessageHeader.cs" />
-    <Compile Include="Messaging\MessageId.cs" />
-    <Compile Include="Messaging\MessagePipeline.cs" />
-    <Compile Include="Messaging\MessageProcessingAssistance.cs" />
-    <Compile Include="Messaging\MessagingModule.cs" />
-    <Compile Include="Messaging\MissingPipelineException.cs" />
-    <Compile Include="Messaging\UnknownDnsNameException.cs" />
-    <Compile Include="MissingServiceDependencyException.cs" />
-    <Compile Include="NotificationNameConstants.cs" />
-    <Compile Include="PrivateBinPathOption.cs" />
-    <Compile Include="PrivateBinPathRequirementsAttribute.cs" />
-    <Compile Include="ProgressMarkerTypeAttribute.cs" />
-    <Compile Include="Properties\AssemblyInfo.cs" />
-    <Compile Include="Properties\Resources.Designer.cs">
-      <AutoGen>True</AutoGen>
-      <DesignTime>True</DesignTime>
-      <DependentUpon>Resources.resx</DependentUpon>
-    </Compile>
-    <Compile Include="Properties\Resources.NonTranslatable.Designer.cs">
-      <AutoGen>True</AutoGen>
-      <DesignTime>True</DesignTime>
-      <DependentUpon>Resources.NonTranslatable.resx</DependentUpon>
-    </Compile>
-    <Compile Include="SendMessageForKernelCommand.cs" />
-    <Compile Include="SendMessageForKernelContext.cs" />
-    <Compile Include="SendMessageWithoutResponse.cs" />
-    <Compile Include="SendMessageWithResponse.cs" />
-    <Compile Include="ServiceShutdownCapabilityRequestMessage.cs" />
-    <Compile Include="ServiceShutdownCapabilityResponseMessage.cs" />
-    <Compile Include="ShutdownApplicationCommand.cs" />
-    <Compile Include="ServiceCannotDependOnGenericKernelServiceException.cs" />
-    <Compile Include="ServiceCannotDependOnItselfException.cs" />
-    <Compile Include="ServiceTypeAlreadyInstalledException.cs" />
-    <Compile Include="ShutdownApplicationContext.cs" />
-    <Compile Include="ShutdownCapabilityArguments.cs" />
-    <Compile Include="ShutdownRequestMessage.cs" />
-    <Compile Include="ShutdownResponseMessage.cs" />
-    <Compile Include="StartupState.cs" />
-    <Compile Include="UnknownKernelServiceTypeException.cs" />
-    <Compile Include="UserInterfaces\Application\ApplicationFacade.cs" />
-    <Compile Include="UserInterfaces\Application\IAbstractApplications.cs" />
-    <Compile Include="UserInterfaces\Application\IHoldSystemInformation.cs" />
-    <Compile Include="UserInterfaces\Application\IServiceInformation.cs" />
-    <Compile Include="UserInterfaces\Application\ISystemInformationStorage.cs" />
-    <Compile Include="UserInterfaces\Application\SystemInformation.cs" />
-    <Compile Include="UserInterfaces\Application\SystemInformationStorage.cs" />
-    <Compile Include="UserInterfaces\DuplicateNotificationException.cs" />
-    <Compile Include="INotificationNameConstants.cs" />
-    <Compile Include="UserInterfaces\IUserInterfaceService.cs" />
-    <Compile Include="NotificationName.cs" />
-<<<<<<< HEAD
-    <Compile Include="UserInterfaces\Project\CannotCreateNewProjectException.cs" />
-    <Compile Include="UserInterfaces\Project\CannotDeleteDatasetException.cs" />
-    <Compile Include="UserInterfaces\Project\CannotLoadProjectException.cs" />
-    <Compile Include="UserInterfaces\Project\CannotUnloadProjectException.cs" />
-    <Compile Include="UserInterfaces\Project\CreateProjectCommand.cs" />
-    <Compile Include="UserInterfaces\Project\CreateProjectContext.cs" />
-    <Compile Include="UserInterfaces\Project\DatasetFacade.cs" />
-    <Compile Include="UserInterfaces\Project\FailedToCreateProjectException.cs" />
-    <Compile Include="UserInterfaces\Project\FailedToLoadProjectException.cs" />
-    <Compile Include="UserInterfaces\Project\ILinkToProjects.cs" />
-    <Compile Include="UserInterfaces\Project\LoadProjectCommand.cs" />
-    <Compile Include="UserInterfaces\Project\LoadProjectContext.cs" />
-    <Compile Include="UserInterfaces\Project\NoCurrentProjectException.cs" />
-    <Compile Include="UserInterfaces\Project\ProjectFacade.cs" />
-    <Compile Include="UserInterfaces\Project\ProjectServiceFacade.cs" />
-    <Compile Include="UserInterfaces\Project\UnloadProjectCommand.cs" />
-    <Compile Include="UserInterfaces\Project\UnloadProjectContext.cs" />
-    <Compile Include="Utils\Licensing\CacheConnectorChannelEndpoint.cs" />
-    <Compile Include="Utils\Licensing\ICacheConnectorChannelEndpoint.cs" />
-=======
->>>>>>> 8840b5ba
-    <Compile Include="Utils\Licensing\LicenseValidationResultStorage.cs" />
-    <Compile Include="UserInterfaces\MissingNotificationActionException.cs" />
-    <Compile Include="UserInterfaces\UserInterfaceModule.cs" />
-    <Compile Include="UserInterfaces\UserInterfaceService.cs" />
-    <Compile Include="UserInterfaces\UserInterfaceService.Messages.cs" />
-    <Compile Include="Utils\ApplicationConstants.cs" />
-    <Compile Include="Utils\FileConstants.cs" />
-    <Compile Include="Utils\ILoadOnApplicationStartup.cs" />
-    <Compile Include="Utils\Licensing\IValidationResultStorage.cs">
-      <SubType>Code</SubType>
-    </Compile>
-    <Compile Include="Utils\Licensing\IValidationSequenceGenerator.cs">
-      <SubType>Code</SubType>
-    </Compile>
-    <Compile Include="Utils\Licensing\LicensingModule.cs" />
-    <Compile Include="Utils\Licensing\RegistryKeyValidator.cs">
-      <SubType>Code</SubType>
-    </Compile>
-    <Compile Include="Utils\Licensing\ValidationServiceLicenseValidationCache.cs">
-      <DependentUpon>LicenseValidationCache.tt</DependentUpon>
-      <SubType>Code</SubType>
-    </Compile>
-    <Compile Include="Utils\Licensing\ValidationServiceLicenseValidator.cs">
-      <DependentUpon>LicenseValidator.tt</DependentUpon>
-      <SubType>Code</SubType>
-    </Compile>
-    <Compile Include="Utils\Licensing\ValidationServiceRunner.cs">
-      <SubType>Code</SubType>
-    </Compile>
-    <Compile Include="Utils\Licensing\LicensingModule.VerifyLicenseServiceIsAlive.cs">
-      <AutoGen>True</AutoGen>
-      <DesignTime>True</DesignTime>
-      <DependentUpon>LicensingModule.VerifyLicenseServiceIsAlive.tt</DependentUpon>
-    </Compile>
-    <Compile Include="Utils\SrcOnlyResources.cs" />
-    <Compile Include="Utils\UtilsModule.cs" />
-  </ItemGroup>
-  <ItemGroup>
-    <Folder Include="Plugins\" />
-    <Folder Include="UserInterfaces\Plugins\" />
-  </ItemGroup>
-  <ItemGroup>
-    <ProjectReference Include="..\..\..\utils\src\utils\Apollo.Utils.csproj">
-      <Project>{81F4563D-EAAC-4C2B-96A6-A79C9EA692CF}</Project>
-      <Name>Apollo.Utils</Name>
-    </ProjectReference>
-    <ProjectReference Include="..\core.base\Apollo.Core.Base.csproj">
-      <Project>{5125E82C-2E8A-4CE4-8FA8-39AB82C9B856}</Project>
-      <Name>Apollo.Core.Base</Name>
-    </ProjectReference>
-  </ItemGroup>
-  <ItemGroup>
-    <EmbeddedResource Include="Properties\Resources.resx">
-      <Generator>ResXFileCodeGenerator</Generator>
-      <LastGenOutput>Resources.Designer.cs</LastGenOutput>
-    </EmbeddedResource>
-    <EmbeddedResource Include="Properties\Resources.NonTranslatable.resx">
-      <Generator>ResXFileCodeGenerator</Generator>
-      <LastGenOutput>Resources.NonTranslatable.Designer.cs</LastGenOutput>
-      <SubType>Designer</SubType>
-    </EmbeddedResource>
-  </ItemGroup>
-  <ItemGroup>
-    <None Include="$(SOFTWARE_SIGNING_KEY_PATH)">
-      <Link>Properties\App.snk</Link>
-    </None>
-    <None Include="..\..\..\utils\src\utils.srconly\Licensing\Checksum.HashCalculation.tt">
-      <Link>Utils\Licensing\Checksum.HashCalculation.tt</Link>
-      <Generator>TextTemplatingFileGenerator</Generator>
-      <LastGenOutput>Checksum.HashCalculation.cs</LastGenOutput>
-    </None>
-    <None Include="..\..\..\utils\src\utils.srconly\Licensing\ChecksumHashCalculator.ttinclude">
-      <Link>Utils\Licensing\ChecksumHashCalculator.ttinclude</Link>
-    </None>
-    <None Include="..\..\..\utils\src\utils.srconly\Licensing\LicenseValidationCache.ttinclude">
-      <Link>Utils\Licensing\LicenseValidationCache.ttinclude</Link>
-    </None>
-    <None Include="..\..\..\utils\src\utils.srconly\Licensing\LicenseValidator.ttinclude">
-      <Link>Utils\Licensing\LicenseValidator.ttinclude</Link>
-    </None>
-    <None Include="App.config" />
-    <None Include="Utils\Licensing\LicenseValidationCache.tt">
-      <Generator>TextTemplatingFileGenerator</Generator>
-      <LastGenOutput>LicenseValidationCache.txt</LastGenOutput>
-    </None>
-    <None Include="Utils\Licensing\LicenseValidator.tt">
-      <Generator>TextTemplatingFileGenerator</Generator>
-      <LastGenOutput>LicenseValidator.txt</LastGenOutput>
-    </None>
-    <None Include="Utils\Licensing\Manager.ttinclude" />
-    <None Include="Utils\Licensing\VerifyLicenseServiceIsAlive.ttinclude" />
-    <None Include="Utils\Licensing\LicensingModule.VerifyLicenseServiceIsAlive.tt">
-      <Generator>TextTemplatingFileGenerator</Generator>
-      <LastGenOutput>LicensingModule.VerifyLicenseServiceIsAlive.cs</LastGenOutput>
-    </None>
-  </ItemGroup>
-  <ItemGroup>
-    <Service Include="{508349B6-6B84-4DF5-91F0-309BEEBAD82D}" />
-  </ItemGroup>
-  <ItemGroup>
-    <None Include="Utils\Licensing\LicenseValidationCache.txt">
-      <DependentUpon>LicenseValidationCache.tt</DependentUpon>
-      <DesignTime>True</DesignTime>
-      <AutoGen>True</AutoGen>
-    </None>
-    <None Include="Utils\Licensing\LicenseValidator.txt">
-      <DependentUpon>LicenseValidator.tt</DependentUpon>
-      <DesignTime>True</DesignTime>
-      <AutoGen>True</AutoGen>
-    </None>
-  </ItemGroup>
-  <PropertyGroup>
-    <ProjectPath>$(MSBuildProjectDirectory)</ProjectPath>
-    <BasePath>$(ProjectPath)\..\..</BasePath>
-    <ToolsPath>$(BasePath)\Tools</ToolsPath>
-    <StyleCopToolsPath>$(ToolsPath)\StyleCop</StyleCopToolsPath>
-  </PropertyGroup>
-  <Import Project="$(MSBuildToolsPath)\Microsoft.CSharp.targets" />
-  <Import Project="$(StyleCopToolsPath)\Microsoft.StyleCop.targets" />
-  <PropertyGroup>
-    <StyleCopTreatErrorsAsWarnings>false</StyleCopTreatErrorsAsWarnings>
-  </PropertyGroup>
-  <!-- To modify your build process, add your task inside one of the targets below and uncomment it. 
-       Other similar extension points exist, see Microsoft.Common.targets.
-  <Target Name="BeforeBuild">
-  </Target>
-  <Target Name="AfterBuild">
-  </Target>
-  -->
+﻿<?xml version="1.0" encoding="utf-8"?>
+<Project ToolsVersion="4.0" DefaultTargets="Build" xmlns="http://schemas.microsoft.com/developer/msbuild/2003">
+  <PropertyGroup>
+    <Configuration Condition=" '$(Configuration)' == '' ">Debug</Configuration>
+    <Platform Condition=" '$(Platform)' == '' ">x86</Platform>
+    <ProductVersion>10.0.20506</ProductVersion>
+    <SchemaVersion>2.0</SchemaVersion>
+    <ProjectGuid>{BEFCB7FA-8CDF-44D5-BC36-B4C6A03D9DDD}</ProjectGuid>
+    <OutputType>Library</OutputType>
+    <AppDesignerFolder>Properties</AppDesignerFolder>
+    <RootNamespace>Apollo.Core</RootNamespace>
+    <AssemblyName>Apollo.Core</AssemblyName>
+    <TargetFrameworkVersion>v3.5</TargetFrameworkVersion>
+    <FileAlignment>512</FileAlignment>
+    <PlatformTarget>x86</PlatformTarget>
+    <SignAssembly>true</SignAssembly>
+    <DelaySign>false</DelaySign>
+    <AssemblyOriginatorKeyFile>$(SOFTWARE_SIGNING_KEY_PATH)</AssemblyOriginatorKeyFile>
+  </PropertyGroup>
+  <PropertyGroup Condition=" '$(Configuration)|$(Platform)' == 'Debug|x86' ">
+    <DebugSymbols>true</DebugSymbols>
+    <DebugType>full</DebugType>
+    <Optimize>false</Optimize>
+    <OutputPath>bin\Debug\</OutputPath>
+    <DefineConstants>TRACE;DEBUG;CODE_ANALYSIS</DefineConstants>
+    <ErrorReport>prompt</ErrorReport>
+    <WarningLevel>4</WarningLevel>
+    <TreatWarningsAsErrors>true</TreatWarningsAsErrors>
+    <DocumentationFile>bin\Debug\Apollo.Core.XML</DocumentationFile>
+  </PropertyGroup>
+  <PropertyGroup Condition=" '$(Configuration)|$(Platform)' == 'Release|x86' ">
+    <DebugType>pdbonly</DebugType>
+    <Optimize>true</Optimize>
+    <OutputPath>bin\Release\</OutputPath>
+    <DefineConstants>TRACE;CODE_ANALYSIS</DefineConstants>
+    <ErrorReport>prompt</ErrorReport>
+    <WarningLevel>4</WarningLevel>
+    <DocumentationFile>bin\Release\Apollo.Core.XML</DocumentationFile>
+    <TreatWarningsAsErrors>true</TreatWarningsAsErrors>
+  </PropertyGroup>
+  <PropertyGroup Condition="'$(Configuration)|$(Platform)' == 'Debug|AnyCPU'">
+    <DebugSymbols>true</DebugSymbols>
+    <OutputPath>bin\Debug\</OutputPath>
+    <DefineConstants>TRACE;DEBUG;CODE_ANALYSIS</DefineConstants>
+    <DocumentationFile>bin\Debug\Apollo.Core.XML</DocumentationFile>
+    <TreatWarningsAsErrors>true</TreatWarningsAsErrors>
+    <DebugType>full</DebugType>
+    <PlatformTarget>AnyCPU</PlatformTarget>
+    <ErrorReport>prompt</ErrorReport>
+    <CodeAnalysisIgnoreBuiltInRuleSets>false</CodeAnalysisIgnoreBuiltInRuleSets>
+    <CodeAnalysisIgnoreBuiltInRules>false</CodeAnalysisIgnoreBuiltInRules>
+  </PropertyGroup>
+  <PropertyGroup Condition="'$(Configuration)|$(Platform)' == 'Release|AnyCPU'">
+    <OutputPath>bin\Release\</OutputPath>
+    <DefineConstants>TRACE;CODE_ANALYSIS</DefineConstants>
+    <DocumentationFile>bin\Release\Apollo.Core.XML</DocumentationFile>
+    <Optimize>true</Optimize>
+    <TreatWarningsAsErrors>true</TreatWarningsAsErrors>
+    <DebugType>pdbonly</DebugType>
+    <PlatformTarget>AnyCPU</PlatformTarget>
+    <ErrorReport>prompt</ErrorReport>
+    <CodeAnalysisIgnoreBuiltInRuleSets>false</CodeAnalysisIgnoreBuiltInRuleSets>
+    <CodeAnalysisIgnoreBuiltInRules>false</CodeAnalysisIgnoreBuiltInRules>
+  </PropertyGroup>
+  <PropertyGroup Condition="'$(Configuration)|$(Platform)' == 'Debug|x64'">
+    <DebugSymbols>true</DebugSymbols>
+    <OutputPath>bin\x64\Debug\</OutputPath>
+    <DefineConstants>TRACE;DEBUG;CODE_ANALYSIS</DefineConstants>
+    <DocumentationFile>bin\Debug\Apollo.Core.XML</DocumentationFile>
+    <TreatWarningsAsErrors>true</TreatWarningsAsErrors>
+    <DebugType>full</DebugType>
+    <PlatformTarget>x64</PlatformTarget>
+    <ErrorReport>prompt</ErrorReport>
+    <CodeAnalysisIgnoreBuiltInRuleSets>false</CodeAnalysisIgnoreBuiltInRuleSets>
+    <CodeAnalysisIgnoreBuiltInRules>false</CodeAnalysisIgnoreBuiltInRules>
+    <CodeAnalysisFailOnMissingRules>false</CodeAnalysisFailOnMissingRules>
+  </PropertyGroup>
+  <PropertyGroup Condition="'$(Configuration)|$(Platform)' == 'Release|x64'">
+    <OutputPath>bin\x64\Release\</OutputPath>
+    <DefineConstants>TRACE;CODE_ANALYSIS</DefineConstants>
+    <DocumentationFile>bin\Release\Apollo.Core.XML</DocumentationFile>
+    <Optimize>true</Optimize>
+    <TreatWarningsAsErrors>true</TreatWarningsAsErrors>
+    <DebugType>pdbonly</DebugType>
+    <PlatformTarget>x64</PlatformTarget>
+    <ErrorReport>prompt</ErrorReport>
+  </PropertyGroup>
+  <ItemGroup>
+    <Reference Include="Autofac, Version=1.4.5.676, Culture=neutral, PublicKeyToken=17863af14b0044da, processorArchitecture=MSIL">
+      <SpecificVersion>False</SpecificVersion>
+      <HintPath>..\..\lib\autofac\Autofac.dll</HintPath>
+    </Reference>
+    <Reference Include="AutofacContrib.Startable">
+      <HintPath>..\..\lib\autofac\AutofacContrib.Startable.dll</HintPath>
+    </Reference>
+    <Reference Include="Lokad.Shared, Version=1.5.78.1, Culture=neutral, PublicKeyToken=43f0664b2b4db1fc, processorArchitecture=MSIL">
+      <SpecificVersion>False</SpecificVersion>
+      <HintPath>..\..\lib\lokad\Lokad.Shared.dll</HintPath>
+    </Reference>
+    <Reference Include="NLog">
+      <HintPath>..\..\lib\nlog\NLog.dll</HintPath>
+    </Reference>
+    <Reference Include="QuickGraph">
+      <HintPath>..\..\lib\quickgraph\QuickGraph.dll</HintPath>
+    </Reference>
+    <Reference Include="System" />
+    <Reference Include="System.Core">
+      <RequiredTargetFramework>3.5</RequiredTargetFramework>
+    </Reference>
+    <Reference Include="System.CoreEx">
+      <HintPath>..\..\lib\taskparallel\System.CoreEx.dll</HintPath>
+    </Reference>
+    <Reference Include="System.Threading">
+      <HintPath>..\..\lib\taskparallel\System.Threading.dll</HintPath>
+    </Reference>
+  </ItemGroup>
+  <ItemGroup>
+    <Compile Include="..\..\..\utils\src\utils.srconly\ErrorCodes.cs">
+      <Link>Utils\ErrorCodes.cs</Link>
+    </Compile>
+    <Compile Include="..\..\..\utils\src\utils.srconly\Fusion\AssemblyNameElements.cs">
+      <Link>Utils\Fusion\AssemblyNameElements.cs</Link>
+    </Compile>
+    <Compile Include="..\..\..\utils\src\utils.srconly\Fusion\FusionHelper.cs">
+      <Link>Utils\Fusion\FusionHelper.cs</Link>
+    </Compile>
+    <Compile Include="..\..\..\utils\src\utils.srconly\Licensing\Checksum.cs">
+      <Link>Utils\Licensing\Checksum.cs</Link>
+      <SubType>Code</SubType>
+    </Compile>
+    <Compile Include="..\..\..\utils\src\utils.srconly\Licensing\Checksum.HashCalculation.cs">
+      <Link>Utils\Licensing\Checksum.HashCalculation.cs</Link>
+      <DependentUpon>Checksum.HashCalculation.tt</DependentUpon>
+      <SubType>Code</SubType>
+      <AutoGen>True</AutoGen>
+      <DesignTime>True</DesignTime>
+    </Compile>
+    <Compile Include="..\..\..\utils\src\utils.srconly\Licensing\ILicenseValidationCache.cs">
+      <Link>Utils\Licensing\ILicenseValidationCache.cs</Link>
+      <SubType>Code</SubType>
+    </Compile>
+    <Compile Include="..\..\..\utils\src\utils.srconly\Licensing\ILicenseValidator.cs">
+      <Link>Utils\Licensing\ILicenseValidator.cs</Link>
+      <SubType>Code</SubType>
+    </Compile>
+    <Compile Include="..\..\..\utils\src\utils.srconly\Licensing\ITimeBasedValidator.cs">
+      <Link>Utils\Licensing\ITimeBasedValidator.cs</Link>
+      <SubType>Code</SubType>
+    </Compile>
+    <Compile Include="..\..\..\utils\src\utils.srconly\Licensing\IValidationService.cs">
+      <Link>Utils\Licensing\IValidationService.cs</Link>
+      <SubType>Code</SubType>
+    </Compile>
+    <Compile Include="..\..\..\utils\src\utils.srconly\Licensing\IValidator.cs">
+      <Link>Utils\Licensing\IValidator.cs</Link>
+      <SubType>Code</SubType>
+    </Compile>
+    <Compile Include="..\..\..\utils\src\utils.srconly\Licensing\LicenseCheckResult.cs">
+      <Link>Utils\Licensing\LicenseCheckResult.cs</Link>
+      <SubType>Code</SubType>
+    </Compile>
+    <Compile Include="..\..\..\utils\src\utils.srconly\Licensing\LicenseResultUpdated.cs">
+      <Link>Utils\Licensing\LicenseResultUpdated.cs</Link>
+    </Compile>
+    <Compile Include="..\..\..\utils\src\utils.srconly\Licensing\LicenseValidationFailedException.cs">
+      <Link>Utils\Licensing\LicenseValidationFailedException.cs</Link>
+      <SubType>Code</SubType>
+    </Compile>
+    <Compile Include="..\..\..\utils\src\utils.srconly\Licensing\LicensingConstants.cs">
+      <Link>Utils\Licensing\LicensingConstants.cs</Link>
+      <SubType>Code</SubType>
+    </Compile>
+    <Compile Include="..\..\..\utils\src\utils.srconly\Licensing\RepeatPeriod.cs">
+      <Link>Utils\Licensing\RepeatPeriod.cs</Link>
+      <SubType>Code</SubType>
+    </Compile>
+    <Compile Include="..\..\..\utils\src\utils.srconly\Licensing\TimePeriod.cs">
+      <Link>Utils\Licensing\TimePeriod.cs</Link>
+      <SubType>Code</SubType>
+    </Compile>
+    <Compile Include="..\..\..\utils\src\utils.srconly\Licensing\ValidationSequence.cs">
+      <Link>Utils\Licensing\ValidationSequence.cs</Link>
+      <SubType>Code</SubType>
+    </Compile>
+    <Compile Include="..\..\..\utils\src\utils.srconly\Licensing\ValidationService.cs">
+      <Link>Utils\Licensing\ValidationService.cs</Link>
+      <SubType>Code</SubType>
+    </Compile>
+    <Compile Include="..\..\templates\AssemblyInfo.Base.cs">
+      <Link>Properties\AssemblyInfo.Base.cs</Link>
+    </Compile>
+    <Compile Include="..\AssemblyInfo.BuildInformation.cs">
+      <Link>Properties\AssemblyInfo.BuildInformation.cs</Link>
+    </Compile>
+    <Compile Include="..\AssemblyInfo.InternalsVisibleTo.cs">
+      <Link>Properties\AssemblyInfo.InternalsVisibleTo.cs</Link>
+    </Compile>
+    <Compile Include="..\AssemblyInfo.VersionNumber.cs">
+      <Link>Properties\AssemblyInfo.VersionNumber.cs</Link>
+    </Compile>
+    <Compile Include="..\ValidationSequenceGenerator.cs">
+      <Link>Utils\Licensing\ValidationSequenceGenerator.cs</Link>
+      <SubType>Code</SubType>
+    </Compile>
+    <Compile Include="ApplicationShutdownCapabilityRequestMessage.cs" />
+    <Compile Include="ApplicationShutdownCapabilityResponseMessage.cs" />
+    <Compile Include="ApplicationStartingProgressMark.cs" />
+    <Compile Include="ApplicationStartupCompleteMessage.cs" />
+    <Compile Include="ApplicationStartupFinishedProgressMark.cs" />
+    <Compile Include="INotificationArguments.cs" />
+    <Compile Include="Projects\CannotCreateProjectWithoutDatasetDistributorException.cs" />
+    <Compile Include="Projects\CannotLoadDatasetWithoutLoadingLocationException.cs" />
+    <Compile Include="Projects\CannotUseProjectAfterClosingItException.cs" />
+    <Compile Include="Projects\CreateNewProjectMessage.cs" />
+    <Compile Include="Projects\DatasetLoadEventArgs.cs" />
+    <Compile Include="Projects\DatasetUnloadEventArgs.cs" />
+    <Compile Include="Projects\IBuildProjects.cs" />
+    <Compile Include="Projects\INotifyOnDatasetChange.cs" />
+    <Compile Include="Projects\INotifyOnProjectChanges.cs" />
+    <Compile Include="Projects\IProject.cs" />
+    <Compile Include="Projects\IProxyDatasets.cs" />
+    <Compile Include="Projects\LoadProjectMessage.cs" />
+    <Compile Include="Projects\Project.cs" />
+    <Compile Include="Projects\Project.DatasetProxy.cs" />
+    <Compile Include="Projects\Project.Datasets.cs" />
+    <Compile Include="Projects\ProjectBuilder.cs" />
+    <Compile Include="Projects\ProjectModule.cs" />
+    <Compile Include="Projects\ProjectRequestMessage.cs" />
+    <Compile Include="Projects\ProjectRequestResponseMessage.cs" />
+    <Compile Include="Projects\ProjectService.cs" />
+    <Compile Include="Projects\ProjectService.Messages.cs" />
+    <Compile Include="Projects\ProjectService.Projects.cs" />
+    <Compile Include="Projects\ProxyCommandSet.cs" />
+    <Compile Include="Projects\UnknownDatasetException.cs" />
+    <Compile Include="Projects\UnloadProjectMessage.cs" />
+    <Compile Include="Properties\AssemblyInfo.SuppressMessages.cs" />
+    <Compile Include="AutoLoadAttribute.cs" />
+    <Compile Include="Bootstrapper.cs" />
+    <Compile Include="CannotUninstallNonequivalentServiceException.cs" />
+    <Compile Include="CheckApplicationCanShutdownCommand.cs" />
+    <Compile Include="CheckApplicationCanShutdownContext.cs" />
+    <Compile Include="CheckServicesCanShutdownCommand.cs" />
+    <Compile Include="CheckServicesCanShutdownContext.cs" />
+    <Compile Include="CoreLoadingProgressMark.cs" />
+    <Compile Include="CoreProxy.Messages.cs" />
+    <Compile Include="CoreStartingProgressMark.cs" />
+    <Compile Include="DnsNameConstants.cs" />
+    <Compile Include="IDnsNameConstants.cs" />
+    <Compile Include="IHaveServiceDependencies.cs" />
+    <Compile Include="IKernel.cs" />
+    <Compile Include="INeedStartup.cs" />
+    <Compile Include="IOwnServices.cs" />
+    <Compile Include="CoreProxy.cs" />
+    <Compile Include="Kernel.ConnectionMap.cs" />
+    <Compile Include="Kernel.cs" />
+    <Compile Include="Kernel.Services.cs" />
+    <Compile Include="Kernel.ServiceVertex.cs" />
+    <Compile Include="KernelModule.cs" />
+    <Compile Include="KernelNotInInstallReadyStateException.cs" />
+    <Compile Include="KernelService.cs" />
+    <Compile Include="KernelServiceStartupFailedException.cs" />
+    <Compile Include="KernelStartInfo.cs" />
+    <Compile Include="KernelStartupFailedException.cs" />
+    <Compile Include="Logging\CommandLogTemplate.cs" />
+    <Compile Include="Logging\DebugLogTemplate.cs" />
+    <Compile Include="Logging\ILogger.cs" />
+    <Compile Include="Logging\ILoggerConfiguration.cs" />
+    <Compile Include="Logging\ILogMessage.cs" />
+    <Compile Include="Logging\ILogSink.cs" />
+    <Compile Include="Logging\ILogTemplate.cs" />
+    <Compile Include="Logging\LevelToLog.cs" />
+    <Compile Include="Logging\Logger.cs" />
+    <Compile Include="Logging\LoggerConfiguration.cs" />
+    <Compile Include="Logging\LoggerModule.cs" />
+    <Compile Include="Logging\LogEntryRequestMessage.cs" />
+    <Compile Include="Logging\LogLevelChangeRequestMessage.cs" />
+    <Compile Include="Logging\LogMessage.cs" />
+    <Compile Include="Logging\LogSink.cs" />
+    <Compile Include="Logging\LogSink.Logging.cs" />
+    <Compile Include="Logging\LogSink.Messages.cs" />
+    <Compile Include="Logging\LogType.cs" />
+    <Compile Include="LogMessageForKernelCommand.cs" />
+    <Compile Include="LogMessageForKernelContext.cs" />
+    <Compile Include="MessageEnabledKernelService.cs" />
+    <Compile Include="Messaging\DnsName.cs" />
+    <Compile Include="Messaging\DuplicateDnsNameException.cs" />
+    <Compile Include="Messaging\IDnsNameObject.cs" />
+    <Compile Include="Messaging\IHelpMessageProcessing.cs" />
+    <Compile Include="Messaging\IMessagePipeline.cs" />
+    <Compile Include="Messaging\IProcessMessages.cs" />
+    <Compile Include="Messaging\ISendMessages.cs" />
+    <Compile Include="Messaging\KernelMessage.cs" />
+    <Compile Include="Messaging\MessageBody.cs" />
+    <Compile Include="Messaging\MessageHeader.cs" />
+    <Compile Include="Messaging\MessageId.cs" />
+    <Compile Include="Messaging\MessagePipeline.cs" />
+    <Compile Include="Messaging\MessageProcessingAssistance.cs" />
+    <Compile Include="Messaging\MessagingModule.cs" />
+    <Compile Include="Messaging\MissingPipelineException.cs" />
+    <Compile Include="Messaging\UnknownDnsNameException.cs" />
+    <Compile Include="MissingServiceDependencyException.cs" />
+    <Compile Include="NotificationNameConstants.cs" />
+    <Compile Include="PrivateBinPathOption.cs" />
+    <Compile Include="PrivateBinPathRequirementsAttribute.cs" />
+    <Compile Include="ProgressMarkerTypeAttribute.cs" />
+    <Compile Include="Properties\AssemblyInfo.cs" />
+    <Compile Include="Properties\Resources.Designer.cs">
+      <AutoGen>True</AutoGen>
+      <DesignTime>True</DesignTime>
+      <DependentUpon>Resources.resx</DependentUpon>
+    </Compile>
+    <Compile Include="Properties\Resources.NonTranslatable.Designer.cs">
+      <AutoGen>True</AutoGen>
+      <DesignTime>True</DesignTime>
+      <DependentUpon>Resources.NonTranslatable.resx</DependentUpon>
+    </Compile>
+    <Compile Include="SendMessageForKernelCommand.cs" />
+    <Compile Include="SendMessageForKernelContext.cs" />
+    <Compile Include="SendMessageWithoutResponse.cs" />
+    <Compile Include="SendMessageWithResponse.cs" />
+    <Compile Include="ServiceShutdownCapabilityRequestMessage.cs" />
+    <Compile Include="ServiceShutdownCapabilityResponseMessage.cs" />
+    <Compile Include="ShutdownApplicationCommand.cs" />
+    <Compile Include="ServiceCannotDependOnGenericKernelServiceException.cs" />
+    <Compile Include="ServiceCannotDependOnItselfException.cs" />
+    <Compile Include="ServiceTypeAlreadyInstalledException.cs" />
+    <Compile Include="ShutdownApplicationContext.cs" />
+    <Compile Include="ShutdownCapabilityArguments.cs" />
+    <Compile Include="ShutdownRequestMessage.cs" />
+    <Compile Include="ShutdownResponseMessage.cs" />
+    <Compile Include="StartupState.cs" />
+    <Compile Include="UnknownKernelServiceTypeException.cs" />
+    <Compile Include="UserInterfaces\Application\ApplicationFacade.cs" />
+    <Compile Include="UserInterfaces\Application\IAbstractApplications.cs" />
+    <Compile Include="UserInterfaces\Application\IHoldSystemInformation.cs" />
+    <Compile Include="UserInterfaces\Application\IServiceInformation.cs" />
+    <Compile Include="UserInterfaces\Application\ISystemInformationStorage.cs" />
+    <Compile Include="UserInterfaces\Application\SystemInformation.cs" />
+    <Compile Include="UserInterfaces\Application\SystemInformationStorage.cs" />
+    <Compile Include="UserInterfaces\DuplicateNotificationException.cs" />
+    <Compile Include="INotificationNameConstants.cs" />
+    <Compile Include="UserInterfaces\IUserInterfaceService.cs" />
+    <Compile Include="NotificationName.cs" />
+    <Compile Include="UserInterfaces\Project\CannotCreateNewProjectException.cs" />
+    <Compile Include="UserInterfaces\Project\CannotDeleteDatasetException.cs" />
+    <Compile Include="UserInterfaces\Project\CannotLoadProjectException.cs" />
+    <Compile Include="UserInterfaces\Project\CannotUnloadProjectException.cs" />
+    <Compile Include="UserInterfaces\Project\CreateProjectCommand.cs" />
+    <Compile Include="UserInterfaces\Project\CreateProjectContext.cs" />
+    <Compile Include="UserInterfaces\Project\DatasetFacade.cs" />
+    <Compile Include="UserInterfaces\Project\FailedToCreateProjectException.cs" />
+    <Compile Include="UserInterfaces\Project\FailedToLoadProjectException.cs" />
+    <Compile Include="UserInterfaces\Project\ILinkToProjects.cs" />
+    <Compile Include="UserInterfaces\Project\LoadProjectCommand.cs" />
+    <Compile Include="UserInterfaces\Project\LoadProjectContext.cs" />
+    <Compile Include="UserInterfaces\Project\NoCurrentProjectException.cs" />
+    <Compile Include="UserInterfaces\Project\ProjectFacade.cs" />
+    <Compile Include="UserInterfaces\Project\ProjectServiceFacade.cs" />
+    <Compile Include="UserInterfaces\Project\UnloadProjectCommand.cs" />
+    <Compile Include="UserInterfaces\Project\UnloadProjectContext.cs" />
+    <Compile Include="Utils\Licensing\LicenseValidationResultStorage.cs" />
+    <Compile Include="UserInterfaces\MissingNotificationActionException.cs" />
+    <Compile Include="UserInterfaces\UserInterfaceModule.cs" />
+    <Compile Include="UserInterfaces\UserInterfaceService.cs" />
+    <Compile Include="UserInterfaces\UserInterfaceService.Messages.cs" />
+    <Compile Include="Utils\ApplicationConstants.cs" />
+    <Compile Include="Utils\FileConstants.cs" />
+    <Compile Include="Utils\ILoadOnApplicationStartup.cs" />
+    <Compile Include="Utils\Licensing\IValidationResultStorage.cs">
+      <SubType>Code</SubType>
+    </Compile>
+    <Compile Include="Utils\Licensing\IValidationSequenceGenerator.cs">
+      <SubType>Code</SubType>
+    </Compile>
+    <Compile Include="Utils\Licensing\LicensingModule.cs" />
+    <Compile Include="Utils\Licensing\RegistryKeyValidator.cs">
+      <SubType>Code</SubType>
+    </Compile>
+    <Compile Include="Utils\Licensing\ValidationServiceLicenseValidationCache.cs">
+      <DependentUpon>LicenseValidationCache.tt</DependentUpon>
+      <SubType>Code</SubType>
+    </Compile>
+    <Compile Include="Utils\Licensing\ValidationServiceLicenseValidator.cs">
+      <DependentUpon>LicenseValidator.tt</DependentUpon>
+      <SubType>Code</SubType>
+    </Compile>
+    <Compile Include="Utils\Licensing\ValidationServiceRunner.cs">
+      <SubType>Code</SubType>
+    </Compile>
+    <Compile Include="Utils\Licensing\LicensingModule.VerifyLicenseServiceIsAlive.cs">
+      <AutoGen>True</AutoGen>
+      <DesignTime>True</DesignTime>
+      <DependentUpon>LicensingModule.VerifyLicenseServiceIsAlive.tt</DependentUpon>
+    </Compile>
+    <Compile Include="Utils\SrcOnlyResources.cs" />
+    <Compile Include="Utils\UtilsModule.cs" />
+  </ItemGroup>
+  <ItemGroup>
+    <Folder Include="Plugins\" />
+    <Folder Include="UserInterfaces\Plugins\" />
+  </ItemGroup>
+  <ItemGroup>
+    <ProjectReference Include="..\..\..\utils\src\utils\Apollo.Utils.csproj">
+      <Project>{81F4563D-EAAC-4C2B-96A6-A79C9EA692CF}</Project>
+      <Name>Apollo.Utils</Name>
+    </ProjectReference>
+    <ProjectReference Include="..\core.base\Apollo.Core.Base.csproj">
+      <Project>{5125E82C-2E8A-4CE4-8FA8-39AB82C9B856}</Project>
+      <Name>Apollo.Core.Base</Name>
+    </ProjectReference>
+  </ItemGroup>
+  <ItemGroup>
+    <EmbeddedResource Include="Properties\Resources.resx">
+      <Generator>ResXFileCodeGenerator</Generator>
+      <LastGenOutput>Resources.Designer.cs</LastGenOutput>
+    </EmbeddedResource>
+    <EmbeddedResource Include="Properties\Resources.NonTranslatable.resx">
+      <Generator>ResXFileCodeGenerator</Generator>
+      <LastGenOutput>Resources.NonTranslatable.Designer.cs</LastGenOutput>
+      <SubType>Designer</SubType>
+    </EmbeddedResource>
+  </ItemGroup>
+  <ItemGroup>
+    <None Include="$(SOFTWARE_SIGNING_KEY_PATH)">
+      <Link>Properties\App.snk</Link>
+    </None>
+    <None Include="..\..\..\utils\src\utils.srconly\Licensing\Checksum.HashCalculation.tt">
+      <Link>Utils\Licensing\Checksum.HashCalculation.tt</Link>
+      <Generator>TextTemplatingFileGenerator</Generator>
+      <LastGenOutput>Checksum.HashCalculation.cs</LastGenOutput>
+    </None>
+    <None Include="..\..\..\utils\src\utils.srconly\Licensing\ChecksumHashCalculator.ttinclude">
+      <Link>Utils\Licensing\ChecksumHashCalculator.ttinclude</Link>
+    </None>
+    <None Include="..\..\..\utils\src\utils.srconly\Licensing\LicenseValidationCache.ttinclude">
+      <Link>Utils\Licensing\LicenseValidationCache.ttinclude</Link>
+    </None>
+    <None Include="..\..\..\utils\src\utils.srconly\Licensing\LicenseValidator.ttinclude">
+      <Link>Utils\Licensing\LicenseValidator.ttinclude</Link>
+    </None>
+    <None Include="App.config" />
+    <None Include="Utils\Licensing\LicenseValidationCache.tt">
+      <Generator>TextTemplatingFileGenerator</Generator>
+      <LastGenOutput>LicenseValidationCache.txt</LastGenOutput>
+    </None>
+    <None Include="Utils\Licensing\LicenseValidator.tt">
+      <Generator>TextTemplatingFileGenerator</Generator>
+      <LastGenOutput>LicenseValidator.txt</LastGenOutput>
+    </None>
+    <None Include="Utils\Licensing\Manager.ttinclude" />
+    <None Include="Utils\Licensing\VerifyLicenseServiceIsAlive.ttinclude" />
+    <None Include="Utils\Licensing\LicensingModule.VerifyLicenseServiceIsAlive.tt">
+      <Generator>TextTemplatingFileGenerator</Generator>
+      <LastGenOutput>LicensingModule.VerifyLicenseServiceIsAlive.cs</LastGenOutput>
+    </None>
+  </ItemGroup>
+  <ItemGroup>
+    <Service Include="{508349B6-6B84-4DF5-91F0-309BEEBAD82D}" />
+  </ItemGroup>
+  <ItemGroup>
+    <None Include="Utils\Licensing\LicenseValidationCache.txt">
+      <DependentUpon>LicenseValidationCache.tt</DependentUpon>
+      <DesignTime>True</DesignTime>
+      <AutoGen>True</AutoGen>
+    </None>
+    <None Include="Utils\Licensing\LicenseValidator.txt">
+      <DependentUpon>LicenseValidator.tt</DependentUpon>
+      <DesignTime>True</DesignTime>
+      <AutoGen>True</AutoGen>
+    </None>
+  </ItemGroup>
+  <PropertyGroup>
+    <ProjectPath>$(MSBuildProjectDirectory)</ProjectPath>
+    <BasePath>$(ProjectPath)\..\..</BasePath>
+    <ToolsPath>$(BasePath)\Tools</ToolsPath>
+    <StyleCopToolsPath>$(ToolsPath)\StyleCop</StyleCopToolsPath>
+  </PropertyGroup>
+  <Import Project="$(MSBuildToolsPath)\Microsoft.CSharp.targets" />
+  <Import Project="$(StyleCopToolsPath)\Microsoft.StyleCop.targets" />
+  <PropertyGroup>
+    <StyleCopTreatErrorsAsWarnings>false</StyleCopTreatErrorsAsWarnings>
+  </PropertyGroup>
+  <!-- To modify your build process, add your task inside one of the targets below and uncomment it. 
+       Other similar extension points exist, see Microsoft.Common.targets.
+  <Target Name="BeforeBuild">
+  </Target>
+  <Target Name="AfterBuild">
+  </Target>
+  -->
 </Project>