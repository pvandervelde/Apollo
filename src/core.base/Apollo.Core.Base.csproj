--- conflicted
+++ resolved
@@ -1,258 +1,256 @@
-﻿<?xml version="1.0" encoding="utf-8"?>
-<Project ToolsVersion="4.0" DefaultTargets="Build" xmlns="http://schemas.microsoft.com/developer/msbuild/2003">
-  <PropertyGroup>
-    <SolutionDir Condition="'$(SolutionDir)' == '' or '$(SolutionDir)' == '*undefined*'">$(MSBuildProjectDirectory)\..</SolutionDir>
-    <ProjectGuid>{5125E82C-2E8A-4CE4-8FA8-39AB82C9B856}</ProjectGuid>
-    <OutputType>Library</OutputType>
-    <RootNamespace>Apollo.Core.Base</RootNamespace>
-    <AssemblyName>Apollo.Core.Base</AssemblyName>
-  </PropertyGroup>
-  <Import Project="$(SolutionDir)\BaseConfiguration.targets" />
-  <ItemGroup>
-    <Reference Include="Autofac">
-      <HintPath>..\..\packages\Autofac\lib\NET40\Autofac.dll</HintPath>
-    </Reference>
-    <Reference Include="Castle.Core">
-      <HintPath>..\..\packages\Castle.Core\lib\NET40ClientProfile\Castle.Core.dll</HintPath>
-    </Reference>
-    <Reference Include="Lokad.Shared, Version=1.5.142.1, Culture=neutral, PublicKeyToken=43f0664b2b4db1fc, processorArchitecture=MSIL">
-      <SpecificVersion>False</SpecificVersion>
-      <HintPath>..\..\packages\Lokad.Shared\lib\Lokad.Shared.dll</HintPath>
-    </Reference>
-    <Reference Include="Microsoft.CSharp" />
-    <Reference Include="System" />
-    <Reference Include="System.Core" />
-    <Reference Include="System.Data" />
-    <Reference Include="System.Management" />
-    <Reference Include="System.Reactive, Version=1.0.2838.104, Culture=neutral, PublicKeyToken=31bf3856ad364e35, processorArchitecture=MSIL">
-      <SpecificVersion>False</SpecificVersion>
-      <HintPath>..\..\packages\Rx-Main\lib\Net4\System.Reactive.dll</HintPath>
-    </Reference>
-    <Reference Include="System.Runtime.Serialization" />
-    <Reference Include="System.ServiceModel" />
-    <Reference Include="System.ServiceModel.Discovery" />
-    <Reference Include="System.XML" />
-    <Reference Include="System.Xml.Linq" />
-  </ItemGroup>
-  <ItemGroup>
-    <Compile Include="..\..\templates\AssemblyInfo.Base.cs">
-      <Link>Properties\AssemblyInfo.Base.cs</Link>
-    </Compile>
-    <Compile Include="..\AssemblyInfo.BuildInformation.cs">
-      <Link>Properties\AssemblyInfo.BuildInformation.cs</Link>
-    </Compile>
-    <Compile Include="..\AssemblyInfo.InternalsVisibleTo.cs">
-      <Link>Properties\AssemblyInfo.InternalsVisibleTo.cs</Link>
-    </Compile>
-    <Compile Include="..\AssemblyInfo.VersionNumber.cs">
-      <Link>Properties\AssemblyInfo.VersionNumber.cs</Link>
-    </Compile>
-    <Compile Include="BaseModule.cs" />
-    <Compile Include="BaseModuleForDatasets.cs" />
-    <Compile Include="BaseModuleForHosts.cs" />
-    <Compile Include="BaseModuleForLoaders.cs" />
-    <Compile Include="Communication\ChannelClosedEventArgs.cs" />
-    <Compile Include="Communication\ChannelConnectionInformation.cs" />
-    <Compile Include="Communication\CommandAlreadyRegisteredException.cs" />
-    <Compile Include="Communication\CommandInformationPerEndpoint.cs" />
-    <Compile Include="Communication\CommandInvocationFailedException.cs" />
-    <Compile Include="Communication\CommandNotSupportedException.cs" />
-    <Compile Include="Communication\CommandProxyBuilder.cs" />
-    <Compile Include="Communication\CommandSetAvailabilityEventArgs.cs" />
-    <Compile Include="Communication\CommandSetInterceptorSelector.cs" />
-    <Compile Include="Communication\CommandSetMethodWithoutResultInterceptor.cs" />
-    <Compile Include="Communication\CommandSetMethodWithResultInterceptor.cs" />
-    <Compile Include="Communication\CommandSetProxy.cs" />
-    <Compile Include="Communication\CommunicationChannel.cs" />
-    <Compile Include="Communication\CommunicationConfigurationKeys.cs" />
-    <Compile Include="Communication\CommunicationConstants.cs" />
-    <Compile Include="Communication\CommunicationLayer.cs" />
-    <Compile Include="Communication\CommunicationLayerStarter.cs" />
-    <Compile Include="Communication\ConnectionInformationEventArgs.cs" />
-    <Compile Include="Communication\EndpointEventArgs.cs" />
-    <Compile Include="Communication\EndpointId.cs" />
-    <Compile Include="Communication\EndpointIdExtensions.cs" />
-    <Compile Include="Communication\FileRegistrationNotFoundException.cs" />
-    <Compile Include="Communication\IAcceptExternalProxyInformation.cs" />
-    <Compile Include="Communication\ICommandCollection.cs" />
-    <Compile Include="Communication\ICommunicationConstants.cs" />
-    <Compile Include="Communication\INotificationSendersCollection.cs" />
-    <Compile Include="Communication\INotificationSet.cs" />
-    <Compile Include="Communication\INotifyOfRemoteEndpointEvents.cs" />
-    <Compile Include="Communication\InternalCommandAttribute.cs" />
-    <Compile Include="Communication\IReportNewProxies.cs" />
-    <Compile Include="Communication\ISendCommandsToRemoteEndpoints.cs" />
-    <Compile Include="Communication\ISendNotifications.cs" />
-    <Compile Include="Communication\ISerializedEventRegistration.cs" />
-    <Compile Include="Communication\LocalCommandCollection.cs" />
-    <Compile Include="Communication\LocalNotificationCollection.cs" />
-    <Compile Include="Communication\ManualProxyRegistrationReporter.cs" />
-    <Compile Include="Communication\MaximumNumberOfChannelRestartsExceededException.cs" />
-    <Compile Include="Communication\Messages\CommandInformationRequestMessage.cs" />
-    <Compile Include="Communication\Messages\CommandInvokedResponseMessage.cs" />
-    <Compile Include="Communication\Messages\DataDownloadRequestMessage.cs" />
-    <Compile Include="Communication\EndpointNotContactableException.cs" />
-    <Compile Include="Communication\FailedToSendMessageException.cs" />
-    <Compile Include="Communication\IAcceptExternalEndpointInformation.cs" />
-    <Compile Include="Communication\IChannelProxy.cs" />
-    <Compile Include="Communication\IChannelType.cs" />
-    <Compile Include="Communication\ICommandSet.cs" />
-    <Compile Include="Communication\ICommunicationChannel.cs" />
-    <Compile Include="Communication\ICommunicationLayer.cs" />
-    <Compile Include="Communication\ICommunicationMessage.cs" />
-    <Compile Include="Communication\IDirectIncomingMessages.cs" />
-    <Compile Include="Communication\IDiscoverOtherServices.cs" />
-    <Compile Include="Communication\IMessageProcessAction.cs" />
-    <Compile Include="Communication\IProcessIncomingMessages.cs" />
-    <Compile Include="Communication\IMessageFilter.cs" />
-    <Compile Include="Communication\IMessagePipe.cs" />
-    <Compile Include="Communication\IReceivingEndpoint.cs" />
-    <Compile Include="Communication\IReceivingWcfEndpointProxy.cs" />
-    <Compile Include="Communication\ISendingEndpoint.cs" />
-    <Compile Include="Communication\ISerializedMethodInvocation.cs" />
-    <Compile Include="Communication\MessageHandler.cs" />
-    <Compile Include="Communication\Messages\CommandInvokedMessage.cs" />
-    <Compile Include="Communication\Messages\EndpointConnectMessage.cs" />
-    <Compile Include="Communication\ISerializedType.cs" />
-    <Compile Include="Communication\Messages\EndpointProxyTypesResponseMessage.cs" />
-    <Compile Include="Communication\Messages\FailureMessage.cs" />
-    <Compile Include="Communication\Messages\MessageKindFilter.cs" />
-    <Compile Include="Communication\Messages\NewCommandRegisteredMessage.cs" />
-    <Compile Include="Communication\Messages\NewNotificationRegisteredMessage.cs" />
-    <Compile Include="Communication\Messages\NotificationInformationRequestMessage.cs" />
-    <Compile Include="Communication\Messages\NotificationRaisedMessage.cs" />
-    <Compile Include="Communication\Messages\Processors\CommandInformationRequestProcessAction.cs" />
-    <Compile Include="Communication\Messages\Processors\CommandInvokedProcessAction.cs" />
-    <Compile Include="Communication\Messages\Processors\DataDownloadProcessAction.cs" />
-    <Compile Include="Communication\Messages\Processors\EndpointConnectProcessAction.cs" />
-<<<<<<< HEAD
-    <Compile Include="Communication\Messages\Processors\NewCommandRegisteredProcessAction.cs" />
-    <Compile Include="Communication\Messages\Processors\NewNotificationRegisteredProcessAction.cs" />
-    <Compile Include="Communication\Messages\Processors\NotificationInformationRequestProcessAction.cs" />
-    <Compile Include="Communication\Messages\Processors\NotificationRaisedProcessAction.cs" />
-    <Compile Include="Communication\Messages\Processors\RegisterForNotificationProcessAction.cs" />
-    <Compile Include="Communication\Messages\Processors\UnregisterFromNotificationProcessAction.cs" />
-    <Compile Include="Communication\Messages\RegisterForNotificationMessage.cs" />
-    <Compile Include="Communication\Messages\SuccessMessage.cs" />
-    <Compile Include="Communication\Messages\UnregisterFromNotificationMessage.cs" />
-=======
-    <Compile Include="Communication\CommandSetProxyExtensions.cs" />
-    <Compile Include="Communication\Messages\Processors\EndpointInformationRequestProcessAction.cs" />
-    <Compile Include="Communication\LastChanceMessageHandlerAttribute.cs" />
-    <Compile Include="Communication\Messages\Processors\NewCommandRegisteredProcessAction.cs" />
-    <Compile Include="Communication\Messages\Processors\UnknownMessageTypeProcessAction.cs" />
-    <Compile Include="Communication\Messages\SuccessMessage.cs" />
-    <Compile Include="Communication\Messages\UnknownMessageTypeMessage.cs" />
->>>>>>> 45b68bcf
-    <Compile Include="Communication\MissingBindingTypeException.cs" />
-    <Compile Include="Communication\MissingEndpointIdException.cs" />
-    <Compile Include="Communication\NamedPipeChannelType.cs" />
-    <Compile Include="Communication\NamedPipeStreamTransferInformation.cs" />
-    <Compile Include="Communication\ChannelRelativePerformanceAttribute.cs" />
-    <Compile Include="Communication\NotificationEventAddMethodInterceptor.cs" />
-    <Compile Include="Communication\NotificationEventRemoveMethodInterceptor.cs" />
-    <Compile Include="Communication\NotificationInformationEventArgs.cs" />
-    <Compile Include="Communication\NotificationInformationPerEndpoint.cs" />
-    <Compile Include="Communication\NotificationNotSupportedException.cs" />
-    <Compile Include="Communication\NotificationProxyBuilder.cs" />
-    <Compile Include="Communication\NotificationSetAvailabilityEventArgs.cs" />
-    <Compile Include="Communication\NotificationSetInterceptorSelector.cs" />
-    <Compile Include="Communication\NotificationSetProxy.cs" />
-    <Compile Include="Communication\ProxyExtensions.cs" />
-    <Compile Include="Communication\ProxyInformationEventArgs.cs" />
-    <Compile Include="Communication\ProxySelfReferenceInterceptor.cs" />
-    <Compile Include="Communication\RemoteCommandHub.cs" />
-    <Compile Include="Communication\RemoteEndpointProxyHub.cs" />
-    <Compile Include="Communication\RemoteNotificationHub.cs" />
-    <Compile Include="Communication\SerializedEvent.cs" />
-    <Compile Include="Communication\SerializedMethodInvocation.cs" />
-    <Compile Include="Communication\SerializedType.cs" />
-    <Compile Include="Communication\StreamTransferInformation.cs" />
-    <Compile Include="Communication\MessageEventArgs.cs" />
-    <Compile Include="Communication\MessageId.cs" />
-    <Compile Include="Communication\Messages\CommunicationMessage.cs" />
-    <Compile Include="Communication\Messages\EndpointDisconnectMessage.cs" />
-    <Compile Include="Communication\NetDataContractOperationBehavior.cs" />
-    <Compile Include="Communication\ReceivingEndpoint.cs" />
-    <Compile Include="Communication\SelfResurrectingSendingEndpoint.cs" />
-    <Compile Include="Communication\SendingEndpoint.cs" />
-    <Compile Include="Communication\StreamTransferProgressMark.cs" />
-    <Compile Include="Communication\TcpBasedDiscoverySource.cs" />
-    <Compile Include="Communication\TcpChannelType.cs" />
-    <Compile Include="Communication\TcpStreamTransferInformation.cs" />
-    <Compile Include="Communication\TypeIsNotAValidCommandSetException.cs" />
-    <Compile Include="Communication\TypeIsNotAValidNotificationSetException.cs" />
-    <Compile Include="Communication\UnableToLoadProxyTypeException.cs" />
-    <Compile Include="Communication\UnknownEndpointIdFormatException.cs" />
-    <Compile Include="Communication\UploadNotDeregisteredException.cs" />
-    <Compile Include="Communication\UploadToken.cs" />
-    <Compile Include="Communication\WaitingUploads.cs" />
-    <Compile Include="Communication\UseNetDataContractSerializerAttribute.cs" />
-    <Compile Include="DatasetApplicationCommands.cs" />
-    <Compile Include="IDatasetApplicationCommands.cs" />
-    <Compile Include="IHostCommands.cs" />
-    <Compile Include="Loaders\DatasetApplicationLoader.cs" />
-    <Compile Include="Loaders\DatasetDistributionGenerator.cs" />
-    <Compile Include="Loaders\DatasetLoadingProposal.cs" />
-    <Compile Include="Loaders\DatasetLoadingProposalExtensions.cs" />
-    <Compile Include="Loaders\DiskSpecification.cs" />
-    <Compile Include="Loaders\DistributionCalculator.cs" />
-    <Compile Include="Loaders\DatasetLoadingProposalComparer.cs" />
-    <Compile Include="Loaders\DistributionSuggestion.cs" />
-    <Compile Include="Loaders\HardwareSpecification.cs" />
-    <Compile Include="ICanClose.cs" />
-    <Compile Include="CannotCreateDatasetWithoutCreatorException.cs" />
-    <Compile Include="DatasetCreationInformation.cs" />
-    <Compile Include="Loaders\IApplicationLoader.cs" />
-    <Compile Include="Loaders\ICalculateDistributionParameters.cs" />
-    <Compile Include="Loaders\IDatasetLoaderCommands.cs" />
-    <Compile Include="Loaders\IGenerateDistributionProposals.cs" />
-    <Compile Include="Loaders\ILoadDatasets.cs" />
-    <Compile Include="Loaders\LoaderConfigurationKeys.cs" />
-    <Compile Include="Loaders\LoadingLocations.cs" />
-    <Compile Include="Loaders\LocalDatasetDistributor.cs" />
-    <Compile Include="Loaders\NetworkIdentifier.cs" />
-    <Compile Include="Communication\ManualDiscoverySource.cs" />
-    <Compile Include="Loaders\RemoteDatasetDistributor.cs" />
-    <Compile Include="Loaders\SelectedProposal.cs" />
-    <Compile Include="Properties\Resources.Designer.cs">
-      <AutoGen>True</AutoGen>
-      <DesignTime>True</DesignTime>
-      <DependentUpon>Resources.resx</DependentUpon>
-    </Compile>
-    <None Include="$(SOFTWARE_SIGNING_KEY_PATH)">
-      <Link>Properties\App.snk</Link>
-    </None>
-    <Compile Include="DatasetCannotBecomeParentException.cs" />
-    <Compile Include="DatasetCreator.cs" />
-    <Compile Include="DatasetId.cs" />
-    <Compile Include="DatasetOfflineInformation.cs" />
-    <Compile Include="DatasetOnlineInformation.cs" />
-    <Compile Include="Loaders\DatasetRequest.cs" />
-    <Compile Include="Loaders\DistributionPlan.cs" />
-    <Compile Include="Loaders\ExpectedDatasetLoad.cs" />
-    <Compile Include="Loaders\IHelpDistributingDatasets.cs" />
-    <Compile Include="Loaders\Machine.cs" />
-    <Compile Include="Properties\AssemblyInfo.cs" />
-    <None Include="packages.config" />
-  </ItemGroup>
-  <ItemGroup>
-    <EmbeddedResource Include="Properties\Resources.resx">
-      <Generator>ResXFileCodeGenerator</Generator>
-      <LastGenOutput>Resources.Designer.cs</LastGenOutput>
-    </EmbeddedResource>
-  </ItemGroup>
-  <ItemGroup>
-    <ProjectReference Include="..\utilities\Apollo.Utilities.csproj">
-      <Project>{81F4563D-EAAC-4C2B-96A6-A79C9EA692CF}</Project>
-      <Name>Apollo.Utils</Name>
-    </ProjectReference>
-  </ItemGroup>
-  <!-- To modify your build process, add your task inside one of the targets below and uncomment it. 
-       Other similar extension points exist, see Microsoft.Common.targets.
-  <Target Name="BeforeBuild">
-  </Target>
-  <Target Name="AfterBuild">
-  </Target>
-  -->
+﻿<?xml version="1.0" encoding="utf-8"?>
+<Project ToolsVersion="4.0" DefaultTargets="Build" xmlns="http://schemas.microsoft.com/developer/msbuild/2003">
+  <PropertyGroup>
+    <SolutionDir Condition="'$(SolutionDir)' == '' or '$(SolutionDir)' == '*undefined*'">$(MSBuildProjectDirectory)\..</SolutionDir>
+    <ProjectGuid>{5125E82C-2E8A-4CE4-8FA8-39AB82C9B856}</ProjectGuid>
+    <OutputType>Library</OutputType>
+    <RootNamespace>Apollo.Core.Base</RootNamespace>
+    <AssemblyName>Apollo.Core.Base</AssemblyName>
+  </PropertyGroup>
+  <Import Project="$(SolutionDir)\BaseConfiguration.targets" />
+  <ItemGroup>
+    <Reference Include="Autofac">
+      <HintPath>..\..\packages\Autofac\lib\NET40\Autofac.dll</HintPath>
+    </Reference>
+    <Reference Include="Castle.Core">
+      <HintPath>..\..\packages\Castle.Core\lib\NET40ClientProfile\Castle.Core.dll</HintPath>
+    </Reference>
+    <Reference Include="Lokad.Shared, Version=1.5.142.1, Culture=neutral, PublicKeyToken=43f0664b2b4db1fc, processorArchitecture=MSIL">
+      <SpecificVersion>False</SpecificVersion>
+      <HintPath>..\..\packages\Lokad.Shared\lib\Lokad.Shared.dll</HintPath>
+    </Reference>
+    <Reference Include="Microsoft.CSharp" />
+    <Reference Include="System" />
+    <Reference Include="System.Core" />
+    <Reference Include="System.Data" />
+    <Reference Include="System.Management" />
+    <Reference Include="System.Reactive, Version=1.0.2838.104, Culture=neutral, PublicKeyToken=31bf3856ad364e35, processorArchitecture=MSIL">
+      <SpecificVersion>False</SpecificVersion>
+      <HintPath>..\..\packages\Rx-Main\lib\Net4\System.Reactive.dll</HintPath>
+    </Reference>
+    <Reference Include="System.Runtime.Serialization" />
+    <Reference Include="System.ServiceModel" />
+    <Reference Include="System.ServiceModel.Discovery" />
+    <Reference Include="System.XML" />
+    <Reference Include="System.Xml.Linq" />
+  </ItemGroup>
+  <ItemGroup>
+    <Compile Include="..\..\templates\AssemblyInfo.Base.cs">
+      <Link>Properties\AssemblyInfo.Base.cs</Link>
+    </Compile>
+    <Compile Include="..\AssemblyInfo.BuildInformation.cs">
+      <Link>Properties\AssemblyInfo.BuildInformation.cs</Link>
+    </Compile>
+    <Compile Include="..\AssemblyInfo.InternalsVisibleTo.cs">
+      <Link>Properties\AssemblyInfo.InternalsVisibleTo.cs</Link>
+    </Compile>
+    <Compile Include="..\AssemblyInfo.VersionNumber.cs">
+      <Link>Properties\AssemblyInfo.VersionNumber.cs</Link>
+    </Compile>
+    <Compile Include="BaseModule.cs" />
+    <Compile Include="BaseModuleForDatasets.cs" />
+    <Compile Include="BaseModuleForHosts.cs" />
+    <Compile Include="BaseModuleForLoaders.cs" />
+    <Compile Include="Communication\ChannelClosedEventArgs.cs" />
+    <Compile Include="Communication\ChannelConnectionInformation.cs" />
+    <Compile Include="Communication\CommandAlreadyRegisteredException.cs" />
+    <Compile Include="Communication\CommandInformationPerEndpoint.cs" />
+    <Compile Include="Communication\CommandInvocationFailedException.cs" />
+    <Compile Include="Communication\CommandNotSupportedException.cs" />
+    <Compile Include="Communication\CommandProxyBuilder.cs" />
+    <Compile Include="Communication\CommandSetAvailabilityEventArgs.cs" />
+    <Compile Include="Communication\CommandSetInterceptorSelector.cs" />
+    <Compile Include="Communication\CommandSetMethodWithoutResultInterceptor.cs" />
+    <Compile Include="Communication\CommandSetMethodWithResultInterceptor.cs" />
+    <Compile Include="Communication\CommandSetProxy.cs" />
+    <Compile Include="Communication\CommunicationChannel.cs" />
+    <Compile Include="Communication\CommunicationConfigurationKeys.cs" />
+    <Compile Include="Communication\CommunicationConstants.cs" />
+    <Compile Include="Communication\CommunicationLayer.cs" />
+    <Compile Include="Communication\CommunicationLayerStarter.cs" />
+    <Compile Include="Communication\ConnectionInformationEventArgs.cs" />
+    <Compile Include="Communication\EndpointEventArgs.cs" />
+    <Compile Include="Communication\EndpointId.cs" />
+    <Compile Include="Communication\EndpointIdExtensions.cs" />
+    <Compile Include="Communication\FileRegistrationNotFoundException.cs" />
+    <Compile Include="Communication\IAcceptExternalProxyInformation.cs" />
+    <Compile Include="Communication\ICommandCollection.cs" />
+    <Compile Include="Communication\ICommunicationConstants.cs" />
+    <Compile Include="Communication\INotificationSendersCollection.cs" />
+    <Compile Include="Communication\INotificationSet.cs" />
+    <Compile Include="Communication\INotifyOfRemoteEndpointEvents.cs" />
+    <Compile Include="Communication\InternalCommandAttribute.cs" />
+    <Compile Include="Communication\IReportNewProxies.cs" />
+    <Compile Include="Communication\ISendCommandsToRemoteEndpoints.cs" />
+    <Compile Include="Communication\ISendNotifications.cs" />
+    <Compile Include="Communication\ISerializedEventRegistration.cs" />
+    <Compile Include="Communication\LocalCommandCollection.cs" />
+    <Compile Include="Communication\LocalNotificationCollection.cs" />
+    <Compile Include="Communication\ManualProxyRegistrationReporter.cs" />
+    <Compile Include="Communication\MaximumNumberOfChannelRestartsExceededException.cs" />
+    <Compile Include="Communication\Messages\CommandInformationRequestMessage.cs" />
+    <Compile Include="Communication\Messages\CommandInvokedResponseMessage.cs" />
+    <Compile Include="Communication\Messages\DataDownloadRequestMessage.cs" />
+    <Compile Include="Communication\EndpointNotContactableException.cs" />
+    <Compile Include="Communication\FailedToSendMessageException.cs" />
+    <Compile Include="Communication\IAcceptExternalEndpointInformation.cs" />
+    <Compile Include="Communication\IChannelProxy.cs" />
+    <Compile Include="Communication\IChannelType.cs" />
+    <Compile Include="Communication\ICommandSet.cs" />
+    <Compile Include="Communication\ICommunicationChannel.cs" />
+    <Compile Include="Communication\ICommunicationLayer.cs" />
+    <Compile Include="Communication\ICommunicationMessage.cs" />
+    <Compile Include="Communication\IDirectIncomingMessages.cs" />
+    <Compile Include="Communication\IDiscoverOtherServices.cs" />
+    <Compile Include="Communication\IMessageProcessAction.cs" />
+    <Compile Include="Communication\IProcessIncomingMessages.cs" />
+    <Compile Include="Communication\IMessageFilter.cs" />
+    <Compile Include="Communication\IMessagePipe.cs" />
+    <Compile Include="Communication\IReceivingEndpoint.cs" />
+    <Compile Include="Communication\IReceivingWcfEndpointProxy.cs" />
+    <Compile Include="Communication\ISendingEndpoint.cs" />
+    <Compile Include="Communication\ISerializedMethodInvocation.cs" />
+    <Compile Include="Communication\MessageHandler.cs" />
+    <Compile Include="Communication\Messages\CommandInvokedMessage.cs" />
+    <Compile Include="Communication\Messages\EndpointConnectMessage.cs" />
+    <Compile Include="Communication\ISerializedType.cs" />
+    <Compile Include="Communication\Messages\EndpointProxyTypesResponseMessage.cs" />
+    <Compile Include="Communication\Messages\FailureMessage.cs" />
+    <Compile Include="Communication\Messages\MessageKindFilter.cs" />
+    <Compile Include="Communication\Messages\NewCommandRegisteredMessage.cs" />
+    <Compile Include="Communication\Messages\NewNotificationRegisteredMessage.cs" />
+    <Compile Include="Communication\Messages\NotificationInformationRequestMessage.cs" />
+    <Compile Include="Communication\Messages\NotificationRaisedMessage.cs" />
+    <Compile Include="Communication\Messages\Processors\CommandInformationRequestProcessAction.cs" />
+    <Compile Include="Communication\Messages\Processors\CommandInvokedProcessAction.cs" />
+    <Compile Include="Communication\Messages\Processors\DataDownloadProcessAction.cs" />
+    <Compile Include="Communication\Messages\Processors\EndpointConnectProcessAction.cs" />
+    <Compile Include="Communication\LastChanceMessageHandlerAttribute.cs" />
+    <Compile Include="Communication\Messages\Processors\NewCommandRegisteredProcessAction.cs" />
+    <Compile Include="Communication\Messages\Processors\NewNotificationRegisteredProcessAction.cs" />
+    <Compile Include="Communication\Messages\Processors\NotificationInformationRequestProcessAction.cs" />
+    <Compile Include="Communication\Messages\Processors\NotificationRaisedProcessAction.cs" />
+    <Compile Include="Communication\Messages\Processors\RegisterForNotificationProcessAction.cs" />
+    <Compile Include="Communication\Messages\Processors\UnregisterFromNotificationProcessAction.cs" />
+    <Compile Include="Communication\Messages\RegisterForNotificationMessage.cs" />
+    <Compile Include="Communication\Messages\Processors\UnknownMessageTypeProcessAction.cs" />
+    <Compile Include="Communication\Messages\SuccessMessage.cs" />
+    <Compile Include="Communication\Messages\UnregisterFromNotificationMessage.cs" />
+    <Compile Include="Communication\Messages\UnknownMessageTypeMessage.cs" />
+    <Compile Include="Communication\MissingBindingTypeException.cs" />
+    <Compile Include="Communication\MissingEndpointIdException.cs" />
+    <Compile Include="Communication\NamedPipeChannelType.cs" />
+    <Compile Include="Communication\NamedPipeStreamTransferInformation.cs" />
+    <Compile Include="Communication\ChannelRelativePerformanceAttribute.cs" />
+    <Compile Include="Communication\NotificationEventAddMethodInterceptor.cs" />
+    <Compile Include="Communication\NotificationEventRemoveMethodInterceptor.cs" />
+    <Compile Include="Communication\NotificationInformationEventArgs.cs" />
+    <Compile Include="Communication\NotificationInformationPerEndpoint.cs" />
+    <Compile Include="Communication\NotificationNotSupportedException.cs" />
+    <Compile Include="Communication\NotificationProxyBuilder.cs" />
+    <Compile Include="Communication\NotificationSetAvailabilityEventArgs.cs" />
+    <Compile Include="Communication\NotificationSetInterceptorSelector.cs" />
+    <Compile Include="Communication\NotificationSetProxy.cs" />
+    <Compile Include="Communication\ProxyExtensions.cs" />
+    <Compile Include="Communication\ProxyInformationEventArgs.cs" />
+    <Compile Include="Communication\ProxySelfReferenceInterceptor.cs" />
+    <Compile Include="Communication\RemoteCommandHub.cs" />
+    <Compile Include="Communication\RemoteEndpointProxyHub.cs" />
+    <Compile Include="Communication\RemoteNotificationHub.cs" />
+    <Compile Include="Communication\SerializedEvent.cs" />
+    <Compile Include="Communication\SerializedMethodInvocation.cs" />
+    <Compile Include="Communication\SerializedType.cs" />
+    <Compile Include="Communication\StreamTransferInformation.cs" />
+    <Compile Include="Communication\MessageEventArgs.cs" />
+    <Compile Include="Communication\MessageId.cs" />
+    <Compile Include="Communication\Messages\CommunicationMessage.cs" />
+    <Compile Include="Communication\Messages\EndpointDisconnectMessage.cs" />
+    <Compile Include="Communication\NetDataContractOperationBehavior.cs" />
+    <Compile Include="Communication\ReceivingEndpoint.cs" />
+    <Compile Include="Communication\SelfResurrectingSendingEndpoint.cs" />
+    <Compile Include="Communication\SendingEndpoint.cs" />
+    <Compile Include="Communication\StreamTransferProgressMark.cs" />
+    <Compile Include="Communication\TcpBasedDiscoverySource.cs" />
+    <Compile Include="Communication\TcpChannelType.cs" />
+    <Compile Include="Communication\TcpStreamTransferInformation.cs" />
+    <Compile Include="Communication\TypeIsNotAValidCommandSetException.cs" />
+    <Compile Include="Communication\TypeIsNotAValidNotificationSetException.cs" />
+    <Compile Include="Communication\UnableToLoadProxyTypeException.cs" />
+    <Compile Include="Communication\UnknownEndpointIdFormatException.cs" />
+    <Compile Include="Communication\UploadNotDeregisteredException.cs" />
+    <Compile Include="Communication\UploadToken.cs" />
+    <Compile Include="Communication\WaitingUploads.cs" />
+    <Compile Include="Communication\UseNetDataContractSerializerAttribute.cs" />
+    <Compile Include="DatasetApplicationCommands.cs" />
+    <Compile Include="DatasetApplicationNotifications.cs" />
+    <Compile Include="IDatasetApplicationCommands.cs" />
+    <Compile Include="IDatasetApplicationNotificationInvoker.cs" />
+    <Compile Include="IDatasetApplicationNotifications.cs" />
+    <Compile Include="IHostCommands.cs" />
+    <Compile Include="Communication\InternalNotificationAttribute.cs" />
+    <Compile Include="Loaders\DatasetApplicationLoader.cs" />
+    <Compile Include="Loaders\DatasetDistributionGenerator.cs" />
+    <Compile Include="Loaders\DatasetLoadingProposal.cs" />
+    <Compile Include="Loaders\DatasetLoadingProposalExtensions.cs" />
+    <Compile Include="Loaders\DiskSpecification.cs" />
+    <Compile Include="Loaders\DistributionCalculator.cs" />
+    <Compile Include="Loaders\DatasetLoadingProposalComparer.cs" />
+    <Compile Include="Loaders\DistributionSuggestion.cs" />
+    <Compile Include="Loaders\HardwareSpecification.cs" />
+    <Compile Include="ICanClose.cs" />
+    <Compile Include="CannotCreateDatasetWithoutCreatorException.cs" />
+    <Compile Include="DatasetCreationInformation.cs" />
+    <Compile Include="Loaders\IApplicationLoader.cs" />
+    <Compile Include="Loaders\ICalculateDistributionParameters.cs" />
+    <Compile Include="Loaders\IDatasetLoaderCommands.cs" />
+    <Compile Include="Loaders\IGenerateDistributionProposals.cs" />
+    <Compile Include="Loaders\ILoadDatasets.cs" />
+    <Compile Include="Loaders\LoaderConfigurationKeys.cs" />
+    <Compile Include="Loaders\LoadingLocations.cs" />
+    <Compile Include="Loaders\LocalDatasetDistributor.cs" />
+    <Compile Include="Loaders\NetworkIdentifier.cs" />
+    <Compile Include="Communication\ManualDiscoverySource.cs" />
+    <Compile Include="Loaders\RemoteDatasetDistributor.cs" />
+    <Compile Include="Loaders\SelectedProposal.cs" />
+    <Compile Include="Properties\Resources.Designer.cs">
+      <AutoGen>True</AutoGen>
+      <DesignTime>True</DesignTime>
+      <DependentUpon>Resources.resx</DependentUpon>
+    </Compile>
+    <Compile Include="StreamLoadProgressMark.cs" />
+    <None Include="$(SOFTWARE_SIGNING_KEY_PATH)">
+      <Link>Properties\App.snk</Link>
+    </None>
+    <Compile Include="DatasetCannotBecomeParentException.cs" />
+    <Compile Include="DatasetCreator.cs" />
+    <Compile Include="DatasetId.cs" />
+    <Compile Include="DatasetOfflineInformation.cs" />
+    <Compile Include="DatasetOnlineInformation.cs" />
+    <Compile Include="Loaders\DatasetRequest.cs" />
+    <Compile Include="Loaders\DistributionPlan.cs" />
+    <Compile Include="Loaders\ExpectedDatasetLoad.cs" />
+    <Compile Include="Loaders\IHelpDistributingDatasets.cs" />
+    <Compile Include="Loaders\Machine.cs" />
+    <Compile Include="Properties\AssemblyInfo.cs" />
+    <None Include="packages.config" />
+  </ItemGroup>
+  <ItemGroup>
+    <EmbeddedResource Include="Properties\Resources.resx">
+      <Generator>ResXFileCodeGenerator</Generator>
+      <LastGenOutput>Resources.Designer.cs</LastGenOutput>
+    </EmbeddedResource>
+  </ItemGroup>
+  <ItemGroup>
+    <ProjectReference Include="..\utilities\Apollo.Utilities.csproj">
+      <Project>{81F4563D-EAAC-4C2B-96A6-A79C9EA692CF}</Project>
+      <Name>Apollo.Utils</Name>
+    </ProjectReference>
+  </ItemGroup>
+  <!-- To modify your build process, add your task inside one of the targets below and uncomment it. 
+       Other similar extension points exist, see Microsoft.Common.targets.
+  <Target Name="BeforeBuild">
+  </Target>
+  <Target Name="AfterBuild">
+  </Target>
+  -->
 </Project>